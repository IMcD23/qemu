/*
 * QEMU PowerPC pSeries Logical Partition (aka sPAPR) hardware System Emulator
 *
 * Copyright (c) 2004-2007 Fabrice Bellard
 * Copyright (c) 2007 Jocelyn Mayer
 * Copyright (c) 2010 David Gibson, IBM Corporation.
 *
 * Permission is hereby granted, free of charge, to any person obtaining a copy
 * of this software and associated documentation files (the "Software"), to deal
 * in the Software without restriction, including without limitation the rights
 * to use, copy, modify, merge, publish, distribute, sublicense, and/or sell
 * copies of the Software, and to permit persons to whom the Software is
 * furnished to do so, subject to the following conditions:
 *
 * The above copyright notice and this permission notice shall be included in
 * all copies or substantial portions of the Software.
 *
 * THE SOFTWARE IS PROVIDED "AS IS", WITHOUT WARRANTY OF ANY KIND, EXPRESS OR
 * IMPLIED, INCLUDING BUT NOT LIMITED TO THE WARRANTIES OF MERCHANTABILITY,
 * FITNESS FOR A PARTICULAR PURPOSE AND NONINFRINGEMENT. IN NO EVENT SHALL
 * THE AUTHORS OR COPYRIGHT HOLDERS BE LIABLE FOR ANY CLAIM, DAMAGES OR OTHER
 * LIABILITY, WHETHER IN AN ACTION OF CONTRACT, TORT OR OTHERWISE, ARISING FROM,
 * OUT OF OR IN CONNECTION WITH THE SOFTWARE OR THE USE OR OTHER DEALINGS IN
 * THE SOFTWARE.
 *
 */
#include "qemu/osdep.h"
#include "qapi/error.h"
#include "qapi/visitor.h"
#include "sysemu/sysemu.h"
#include "sysemu/numa.h"
#include "hw/hw.h"
#include "qemu/log.h"
#include "hw/fw-path-provider.h"
#include "elf.h"
#include "net/net.h"
#include "sysemu/device_tree.h"
#include "sysemu/cpus.h"
#include "sysemu/hw_accel.h"
#include "kvm_ppc.h"
#include "migration/misc.h"
#include "migration/global_state.h"
#include "migration/register.h"
#include "mmu-hash64.h"
#include "mmu-book3s-v3.h"
#include "cpu-models.h"
#include "qom/cpu.h"

#include "hw/boards.h"
#include "hw/ppc/ppc.h"
#include "hw/loader.h"

#include "hw/ppc/fdt.h"
#include "hw/ppc/spapr.h"
#include "hw/ppc/spapr_vio.h"
#include "hw/pci-host/spapr.h"
#include "hw/ppc/xics.h"
#include "hw/pci/msi.h"

#include "hw/pci/pci.h"
#include "hw/scsi/scsi.h"
#include "hw/virtio/virtio-scsi.h"
#include "hw/virtio/vhost-scsi-common.h"

#include "exec/address-spaces.h"
#include "exec/ram_addr.h"
#include "hw/usb.h"
#include "qemu/config-file.h"
#include "qemu/error-report.h"
#include "trace.h"
#include "hw/nmi.h"
#include "hw/intc/intc.h"

#include "hw/compat.h"
#include "qemu/cutils.h"
#include "hw/ppc/spapr_cpu_core.h"
#include "hw/mem/memory-device.h"

#include <libfdt.h>

/* SLOF memory layout:
 *
 * SLOF raw image loaded at 0, copies its romfs right below the flat
 * device-tree, then position SLOF itself 31M below that
 *
 * So we set FW_OVERHEAD to 40MB which should account for all of that
 * and more
 *
 * We load our kernel at 4M, leaving space for SLOF initial image
 */
#define FDT_MAX_SIZE            0x100000
#define RTAS_MAX_SIZE           0x10000
#define RTAS_MAX_ADDR           0x80000000 /* RTAS must stay below that */
#define FW_MAX_SIZE             0x400000
#define FW_FILE_NAME            "slof.bin"
#define FW_OVERHEAD             0x2800000
#define KERNEL_LOAD_ADDR        FW_MAX_SIZE

#define MIN_RMA_SLOF            128UL

#define PHANDLE_XICP            0x00001111

/* These two functions implement the VCPU id numbering: one to compute them
 * all and one to identify thread 0 of a VCORE. Any change to the first one
 * is likely to have an impact on the second one, so let's keep them close.
 */
static int spapr_vcpu_id(sPAPRMachineState *spapr, int cpu_index)
{
    assert(spapr->vsmt);
    return
        (cpu_index / smp_threads) * spapr->vsmt + cpu_index % smp_threads;
}
static bool spapr_is_thread0_in_vcore(sPAPRMachineState *spapr,
                                      PowerPCCPU *cpu)
{
    assert(spapr->vsmt);
    return spapr_get_vcpu_id(cpu) % spapr->vsmt == 0;
}

static ICSState *spapr_ics_create(sPAPRMachineState *spapr,
                                  const char *type_ics,
                                  int nr_irqs, Error **errp)
{
    Error *local_err = NULL;
    Object *obj;

    obj = object_new(type_ics);
    object_property_add_child(OBJECT(spapr), "ics", obj, &error_abort);
    object_property_add_const_link(obj, ICS_PROP_XICS, OBJECT(spapr),
                                   &error_abort);
    object_property_set_int(obj, nr_irqs, "nr-irqs", &local_err);
    if (local_err) {
        goto error;
    }
    object_property_set_bool(obj, true, "realized", &local_err);
    if (local_err) {
        goto error;
    }

    return ICS_BASE(obj);

error:
    error_propagate(errp, local_err);
    return NULL;
}

static bool pre_2_10_vmstate_dummy_icp_needed(void *opaque)
{
    /* Dummy entries correspond to unused ICPState objects in older QEMUs,
     * and newer QEMUs don't even have them. In both cases, we don't want
     * to send anything on the wire.
     */
    return false;
}

static const VMStateDescription pre_2_10_vmstate_dummy_icp = {
    .name = "icp/server",
    .version_id = 1,
    .minimum_version_id = 1,
    .needed = pre_2_10_vmstate_dummy_icp_needed,
    .fields = (VMStateField[]) {
        VMSTATE_UNUSED(4), /* uint32_t xirr */
        VMSTATE_UNUSED(1), /* uint8_t pending_priority */
        VMSTATE_UNUSED(1), /* uint8_t mfrr */
        VMSTATE_END_OF_LIST()
    },
};

static void pre_2_10_vmstate_register_dummy_icp(int i)
{
    vmstate_register(NULL, i, &pre_2_10_vmstate_dummy_icp,
                     (void *)(uintptr_t) i);
}

static void pre_2_10_vmstate_unregister_dummy_icp(int i)
{
    vmstate_unregister(NULL, &pre_2_10_vmstate_dummy_icp,
                       (void *)(uintptr_t) i);
}

static int xics_max_server_number(sPAPRMachineState *spapr)
{
    assert(spapr->vsmt);
    return DIV_ROUND_UP(max_cpus * spapr->vsmt, smp_threads);
}

static void xics_system_init(MachineState *machine, int nr_irqs, Error **errp)
{
    sPAPRMachineState *spapr = SPAPR_MACHINE(machine);
    Error *local_err = NULL;

    if (kvm_enabled()) {
        if (machine_kernel_irqchip_allowed(machine) &&
            !xics_kvm_init(spapr, &local_err)) {
            spapr->icp_type = TYPE_KVM_ICP;
            spapr->ics = spapr_ics_create(spapr, TYPE_ICS_KVM, nr_irqs,
                                          &local_err);
        }
        if (machine_kernel_irqchip_required(machine) && !spapr->ics) {
            error_prepend(&local_err,
                          "kernel_irqchip requested but unavailable: ");
            goto error;
        }
        error_free(local_err);
        local_err = NULL;
    }

    if (!spapr->ics) {
        xics_spapr_init(spapr);
        spapr->icp_type = TYPE_ICP;
        spapr->ics = spapr_ics_create(spapr, TYPE_ICS_SIMPLE, nr_irqs,
                                      &local_err);
    }

error:
    error_propagate(errp, local_err);
}

static int spapr_fixup_cpu_smt_dt(void *fdt, int offset, PowerPCCPU *cpu,
                                  int smt_threads)
{
    int i, ret = 0;
    uint32_t servers_prop[smt_threads];
    uint32_t gservers_prop[smt_threads * 2];
    int index = spapr_get_vcpu_id(cpu);

    if (cpu->compat_pvr) {
        ret = fdt_setprop_cell(fdt, offset, "cpu-version", cpu->compat_pvr);
        if (ret < 0) {
            return ret;
        }
    }

    /* Build interrupt servers and gservers properties */
    for (i = 0; i < smt_threads; i++) {
        servers_prop[i] = cpu_to_be32(index + i);
        /* Hack, direct the group queues back to cpu 0 */
        gservers_prop[i*2] = cpu_to_be32(index + i);
        gservers_prop[i*2 + 1] = 0;
    }
    ret = fdt_setprop(fdt, offset, "ibm,ppc-interrupt-server#s",
                      servers_prop, sizeof(servers_prop));
    if (ret < 0) {
        return ret;
    }
    ret = fdt_setprop(fdt, offset, "ibm,ppc-interrupt-gserver#s",
                      gservers_prop, sizeof(gservers_prop));

    return ret;
}

static int spapr_fixup_cpu_numa_dt(void *fdt, int offset, PowerPCCPU *cpu)
{
    int index = spapr_get_vcpu_id(cpu);
    uint32_t associativity[] = {cpu_to_be32(0x5),
                                cpu_to_be32(0x0),
                                cpu_to_be32(0x0),
                                cpu_to_be32(0x0),
                                cpu_to_be32(cpu->node_id),
                                cpu_to_be32(index)};

    /* Advertise NUMA via ibm,associativity */
    return fdt_setprop(fdt, offset, "ibm,associativity", associativity,
                          sizeof(associativity));
}

/* Populate the "ibm,pa-features" property */
static void spapr_populate_pa_features(sPAPRMachineState *spapr,
                                       PowerPCCPU *cpu,
                                       void *fdt, int offset,
                                       bool legacy_guest)
{
    uint8_t pa_features_206[] = { 6, 0,
        0xf6, 0x1f, 0xc7, 0x00, 0x80, 0xc0 };
    uint8_t pa_features_207[] = { 24, 0,
        0xf6, 0x1f, 0xc7, 0xc0, 0x80, 0xf0,
        0x80, 0x00, 0x00, 0x00, 0x00, 0x00,
        0x00, 0x00, 0x00, 0x00, 0x80, 0x00,
        0x80, 0x00, 0x80, 0x00, 0x00, 0x00 };
    uint8_t pa_features_300[] = { 66, 0,
        /* 0: MMU|FPU|SLB|RUN|DABR|NX, 1: fri[nzpm]|DABRX|SPRG3|SLB0|PP110 */
        /* 2: VPM|DS205|PPR|DS202|DS206, 3: LSD|URG, SSO, 5: LE|CFAR|EB|LSQ */
        0xf6, 0x1f, 0xc7, 0xc0, 0x80, 0xf0, /* 0 - 5 */
        /* 6: DS207 */
        0x80, 0x00, 0x00, 0x00, 0x00, 0x00, /* 6 - 11 */
        /* 16: Vector */
        0x00, 0x00, 0x00, 0x00, 0x80, 0x00, /* 12 - 17 */
        /* 18: Vec. Scalar, 20: Vec. XOR, 22: HTM */
        0x80, 0x00, 0x80, 0x00, 0x00, 0x00, /* 18 - 23 */
        /* 24: Ext. Dec, 26: 64 bit ftrs, 28: PM ftrs */
        0x80, 0x00, 0x80, 0x00, 0x80, 0x00, /* 24 - 29 */
        /* 30: MMR, 32: LE atomic, 34: EBB + ext EBB */
        0x80, 0x00, 0x80, 0x00, 0xC0, 0x00, /* 30 - 35 */
        /* 36: SPR SO, 38: Copy/Paste, 40: Radix MMU */
        0x80, 0x00, 0x80, 0x00, 0x80, 0x00, /* 36 - 41 */
        /* 42: PM, 44: PC RA, 46: SC vec'd */
        0x80, 0x00, 0x80, 0x00, 0x80, 0x00, /* 42 - 47 */
        /* 48: SIMD, 50: QP BFP, 52: String */
        0x80, 0x00, 0x80, 0x00, 0x80, 0x00, /* 48 - 53 */
        /* 54: DecFP, 56: DecI, 58: SHA */
        0x80, 0x00, 0x80, 0x00, 0x80, 0x00, /* 54 - 59 */
        /* 60: NM atomic, 62: RNG */
        0x80, 0x00, 0x80, 0x00, 0x00, 0x00, /* 60 - 65 */
    };
    uint8_t *pa_features = NULL;
    size_t pa_size;

    if (ppc_check_compat(cpu, CPU_POWERPC_LOGICAL_2_06, 0, cpu->compat_pvr)) {
        pa_features = pa_features_206;
        pa_size = sizeof(pa_features_206);
    }
    if (ppc_check_compat(cpu, CPU_POWERPC_LOGICAL_2_07, 0, cpu->compat_pvr)) {
        pa_features = pa_features_207;
        pa_size = sizeof(pa_features_207);
    }
    if (ppc_check_compat(cpu, CPU_POWERPC_LOGICAL_3_00, 0, cpu->compat_pvr)) {
        pa_features = pa_features_300;
        pa_size = sizeof(pa_features_300);
    }
    if (!pa_features) {
        return;
    }

    if (ppc_hash64_has(cpu, PPC_HASH64_CI_LARGEPAGE)) {
        /*
         * Note: we keep CI large pages off by default because a 64K capable
         * guest provisioned with large pages might otherwise try to map a qemu
         * framebuffer (or other kind of memory mapped PCI BAR) using 64K pages
         * even if that qemu runs on a 4k host.
         * We dd this bit back here if we are confident this is not an issue
         */
        pa_features[3] |= 0x20;
    }
    if ((spapr_get_cap(spapr, SPAPR_CAP_HTM) != 0) && pa_size > 24) {
        pa_features[24] |= 0x80;    /* Transactional memory support */
    }
    if (legacy_guest && pa_size > 40) {
        /* Workaround for broken kernels that attempt (guest) radix
         * mode when they can't handle it, if they see the radix bit set
         * in pa-features. So hide it from them. */
        pa_features[40 + 2] &= ~0x80; /* Radix MMU */
    }

    _FDT((fdt_setprop(fdt, offset, "ibm,pa-features", pa_features, pa_size)));
}

static int spapr_fixup_cpu_dt(void *fdt, sPAPRMachineState *spapr)
{
    int ret = 0, offset, cpus_offset;
    CPUState *cs;
    char cpu_model[32];
    uint32_t pft_size_prop[] = {0, cpu_to_be32(spapr->htab_shift)};

    CPU_FOREACH(cs) {
        PowerPCCPU *cpu = POWERPC_CPU(cs);
        DeviceClass *dc = DEVICE_GET_CLASS(cs);
        int index = spapr_get_vcpu_id(cpu);
        int compat_smt = MIN(smp_threads, ppc_compat_max_vthreads(cpu));

        if (!spapr_is_thread0_in_vcore(spapr, cpu)) {
            continue;
        }

        snprintf(cpu_model, 32, "%s@%x", dc->fw_name, index);

        cpus_offset = fdt_path_offset(fdt, "/cpus");
        if (cpus_offset < 0) {
            cpus_offset = fdt_add_subnode(fdt, 0, "cpus");
            if (cpus_offset < 0) {
                return cpus_offset;
            }
        }
        offset = fdt_subnode_offset(fdt, cpus_offset, cpu_model);
        if (offset < 0) {
            offset = fdt_add_subnode(fdt, cpus_offset, cpu_model);
            if (offset < 0) {
                return offset;
            }
        }

        ret = fdt_setprop(fdt, offset, "ibm,pft-size",
                          pft_size_prop, sizeof(pft_size_prop));
        if (ret < 0) {
            return ret;
        }

        if (nb_numa_nodes > 1) {
            ret = spapr_fixup_cpu_numa_dt(fdt, offset, cpu);
            if (ret < 0) {
                return ret;
            }
        }

        ret = spapr_fixup_cpu_smt_dt(fdt, offset, cpu, compat_smt);
        if (ret < 0) {
            return ret;
        }

        spapr_populate_pa_features(spapr, cpu, fdt, offset,
                                   spapr->cas_legacy_guest_workaround);
    }
    return ret;
}

static hwaddr spapr_node0_size(MachineState *machine)
{
    if (nb_numa_nodes) {
        int i;
        for (i = 0; i < nb_numa_nodes; ++i) {
            if (numa_info[i].node_mem) {
                return MIN(pow2floor(numa_info[i].node_mem),
                           machine->ram_size);
            }
        }
    }
    return machine->ram_size;
}

static void add_str(GString *s, const gchar *s1)
{
    g_string_append_len(s, s1, strlen(s1) + 1);
}

static int spapr_populate_memory_node(void *fdt, int nodeid, hwaddr start,
                                       hwaddr size)
{
    uint32_t associativity[] = {
        cpu_to_be32(0x4), /* length */
        cpu_to_be32(0x0), cpu_to_be32(0x0),
        cpu_to_be32(0x0), cpu_to_be32(nodeid)
    };
    char mem_name[32];
    uint64_t mem_reg_property[2];
    int off;

    mem_reg_property[0] = cpu_to_be64(start);
    mem_reg_property[1] = cpu_to_be64(size);

    sprintf(mem_name, "memory@" TARGET_FMT_lx, start);
    off = fdt_add_subnode(fdt, 0, mem_name);
    _FDT(off);
    _FDT((fdt_setprop_string(fdt, off, "device_type", "memory")));
    _FDT((fdt_setprop(fdt, off, "reg", mem_reg_property,
                      sizeof(mem_reg_property))));
    _FDT((fdt_setprop(fdt, off, "ibm,associativity", associativity,
                      sizeof(associativity))));
    return off;
}

static int spapr_populate_memory(sPAPRMachineState *spapr, void *fdt)
{
    MachineState *machine = MACHINE(spapr);
    hwaddr mem_start, node_size;
    int i, nb_nodes = nb_numa_nodes;
    NodeInfo *nodes = numa_info;
    NodeInfo ramnode;

    /* No NUMA nodes, assume there is just one node with whole RAM */
    if (!nb_numa_nodes) {
        nb_nodes = 1;
        ramnode.node_mem = machine->ram_size;
        nodes = &ramnode;
    }

    for (i = 0, mem_start = 0; i < nb_nodes; ++i) {
        if (!nodes[i].node_mem) {
            continue;
        }
        if (mem_start >= machine->ram_size) {
            node_size = 0;
        } else {
            node_size = nodes[i].node_mem;
            if (node_size > machine->ram_size - mem_start) {
                node_size = machine->ram_size - mem_start;
            }
        }
        if (!mem_start) {
            /* spapr_machine_init() checks for rma_size <= node0_size
             * already */
            spapr_populate_memory_node(fdt, i, 0, spapr->rma_size);
            mem_start += spapr->rma_size;
            node_size -= spapr->rma_size;
        }
        for ( ; node_size; ) {
            hwaddr sizetmp = pow2floor(node_size);

            /* mem_start != 0 here */
            if (ctzl(mem_start) < ctzl(sizetmp)) {
                sizetmp = 1ULL << ctzl(mem_start);
            }

            spapr_populate_memory_node(fdt, i, mem_start, sizetmp);
            node_size -= sizetmp;
            mem_start += sizetmp;
        }
    }

    return 0;
}

static void spapr_populate_cpu_dt(CPUState *cs, void *fdt, int offset,
                                  sPAPRMachineState *spapr)
{
    PowerPCCPU *cpu = POWERPC_CPU(cs);
    CPUPPCState *env = &cpu->env;
    PowerPCCPUClass *pcc = POWERPC_CPU_GET_CLASS(cs);
    int index = spapr_get_vcpu_id(cpu);
    uint32_t segs[] = {cpu_to_be32(28), cpu_to_be32(40),
                       0xffffffff, 0xffffffff};
    uint32_t tbfreq = kvm_enabled() ? kvmppc_get_tbfreq()
        : SPAPR_TIMEBASE_FREQ;
    uint32_t cpufreq = kvm_enabled() ? kvmppc_get_clockfreq() : 1000000000;
    uint32_t page_sizes_prop[64];
    size_t page_sizes_prop_size;
    uint32_t vcpus_per_socket = smp_threads * smp_cores;
    uint32_t pft_size_prop[] = {0, cpu_to_be32(spapr->htab_shift)};
    int compat_smt = MIN(smp_threads, ppc_compat_max_vthreads(cpu));
    sPAPRDRConnector *drc;
    int drc_index;
    uint32_t radix_AP_encodings[PPC_PAGE_SIZES_MAX_SZ];
    int i;

    drc = spapr_drc_by_id(TYPE_SPAPR_DRC_CPU, index);
    if (drc) {
        drc_index = spapr_drc_index(drc);
        _FDT((fdt_setprop_cell(fdt, offset, "ibm,my-drc-index", drc_index)));
    }

    _FDT((fdt_setprop_cell(fdt, offset, "reg", index)));
    _FDT((fdt_setprop_string(fdt, offset, "device_type", "cpu")));

    _FDT((fdt_setprop_cell(fdt, offset, "cpu-version", env->spr[SPR_PVR])));
    _FDT((fdt_setprop_cell(fdt, offset, "d-cache-block-size",
                           env->dcache_line_size)));
    _FDT((fdt_setprop_cell(fdt, offset, "d-cache-line-size",
                           env->dcache_line_size)));
    _FDT((fdt_setprop_cell(fdt, offset, "i-cache-block-size",
                           env->icache_line_size)));
    _FDT((fdt_setprop_cell(fdt, offset, "i-cache-line-size",
                           env->icache_line_size)));

    if (pcc->l1_dcache_size) {
        _FDT((fdt_setprop_cell(fdt, offset, "d-cache-size",
                               pcc->l1_dcache_size)));
    } else {
        warn_report("Unknown L1 dcache size for cpu");
    }
    if (pcc->l1_icache_size) {
        _FDT((fdt_setprop_cell(fdt, offset, "i-cache-size",
                               pcc->l1_icache_size)));
    } else {
        warn_report("Unknown L1 icache size for cpu");
    }

    _FDT((fdt_setprop_cell(fdt, offset, "timebase-frequency", tbfreq)));
    _FDT((fdt_setprop_cell(fdt, offset, "clock-frequency", cpufreq)));
    _FDT((fdt_setprop_cell(fdt, offset, "slb-size", cpu->hash64_opts->slb_size)));
    _FDT((fdt_setprop_cell(fdt, offset, "ibm,slb-size", cpu->hash64_opts->slb_size)));
    _FDT((fdt_setprop_string(fdt, offset, "status", "okay")));
    _FDT((fdt_setprop(fdt, offset, "64-bit", NULL, 0)));

    if (env->spr_cb[SPR_PURR].oea_read) {
        _FDT((fdt_setprop(fdt, offset, "ibm,purr", NULL, 0)));
    }

    if (ppc_hash64_has(cpu, PPC_HASH64_1TSEG)) {
        _FDT((fdt_setprop(fdt, offset, "ibm,processor-segment-sizes",
                          segs, sizeof(segs))));
    }

    /* Advertise VSX (vector extensions) if available
     *   1               == VMX / Altivec available
     *   2               == VSX available
     *
     * Only CPUs for which we create core types in spapr_cpu_core.c
     * are possible, and all of those have VMX */
    if (spapr_get_cap(spapr, SPAPR_CAP_VSX) != 0) {
        _FDT((fdt_setprop_cell(fdt, offset, "ibm,vmx", 2)));
    } else {
        _FDT((fdt_setprop_cell(fdt, offset, "ibm,vmx", 1)));
    }

    /* Advertise DFP (Decimal Floating Point) if available
     *   0 / no property == no DFP
     *   1               == DFP available */
    if (spapr_get_cap(spapr, SPAPR_CAP_DFP) != 0) {
        _FDT((fdt_setprop_cell(fdt, offset, "ibm,dfp", 1)));
    }

    page_sizes_prop_size = ppc_create_page_sizes_prop(cpu, page_sizes_prop,
                                                      sizeof(page_sizes_prop));
    if (page_sizes_prop_size) {
        _FDT((fdt_setprop(fdt, offset, "ibm,segment-page-sizes",
                          page_sizes_prop, page_sizes_prop_size)));
    }

    spapr_populate_pa_features(spapr, cpu, fdt, offset, false);

    _FDT((fdt_setprop_cell(fdt, offset, "ibm,chip-id",
                           cs->cpu_index / vcpus_per_socket)));

    _FDT((fdt_setprop(fdt, offset, "ibm,pft-size",
                      pft_size_prop, sizeof(pft_size_prop))));

    if (nb_numa_nodes > 1) {
        _FDT(spapr_fixup_cpu_numa_dt(fdt, offset, cpu));
    }

    _FDT(spapr_fixup_cpu_smt_dt(fdt, offset, cpu, compat_smt));

    if (pcc->radix_page_info) {
        for (i = 0; i < pcc->radix_page_info->count; i++) {
            radix_AP_encodings[i] =
                cpu_to_be32(pcc->radix_page_info->entries[i]);
        }
        _FDT((fdt_setprop(fdt, offset, "ibm,processor-radix-AP-encodings",
                          radix_AP_encodings,
                          pcc->radix_page_info->count *
                          sizeof(radix_AP_encodings[0]))));
    }
}

static void spapr_populate_cpus_dt_node(void *fdt, sPAPRMachineState *spapr)
{
    CPUState *cs;
    int cpus_offset;
    char *nodename;

    cpus_offset = fdt_add_subnode(fdt, 0, "cpus");
    _FDT(cpus_offset);
    _FDT((fdt_setprop_cell(fdt, cpus_offset, "#address-cells", 0x1)));
    _FDT((fdt_setprop_cell(fdt, cpus_offset, "#size-cells", 0x0)));

    /*
     * We walk the CPUs in reverse order to ensure that CPU DT nodes
     * created by fdt_add_subnode() end up in the right order in FDT
     * for the guest kernel the enumerate the CPUs correctly.
     */
    CPU_FOREACH_REVERSE(cs) {
        PowerPCCPU *cpu = POWERPC_CPU(cs);
        int index = spapr_get_vcpu_id(cpu);
        DeviceClass *dc = DEVICE_GET_CLASS(cs);
        int offset;

        if (!spapr_is_thread0_in_vcore(spapr, cpu)) {
            continue;
        }

        nodename = g_strdup_printf("%s@%x", dc->fw_name, index);
        offset = fdt_add_subnode(fdt, cpus_offset, nodename);
        g_free(nodename);
        _FDT(offset);
        spapr_populate_cpu_dt(cs, fdt, offset, spapr);
    }

}

static uint32_t spapr_pc_dimm_node(MemoryDeviceInfoList *list, ram_addr_t addr)
{
    MemoryDeviceInfoList *info;

    for (info = list; info; info = info->next) {
        MemoryDeviceInfo *value = info->value;

        if (value && value->type == MEMORY_DEVICE_INFO_KIND_DIMM) {
            PCDIMMDeviceInfo *pcdimm_info = value->u.dimm.data;

            if (pcdimm_info->addr >= addr &&
                addr < (pcdimm_info->addr + pcdimm_info->size)) {
                return pcdimm_info->node;
            }
        }
    }

    return -1;
}

struct sPAPRDrconfCellV2 {
     uint32_t seq_lmbs;
     uint64_t base_addr;
     uint32_t drc_index;
     uint32_t aa_index;
     uint32_t flags;
} QEMU_PACKED;

typedef struct DrconfCellQueue {
    struct sPAPRDrconfCellV2 cell;
    QSIMPLEQ_ENTRY(DrconfCellQueue) entry;
} DrconfCellQueue;

static DrconfCellQueue *
spapr_get_drconf_cell(uint32_t seq_lmbs, uint64_t base_addr,
                      uint32_t drc_index, uint32_t aa_index,
                      uint32_t flags)
{
    DrconfCellQueue *elem;

    elem = g_malloc0(sizeof(*elem));
    elem->cell.seq_lmbs = cpu_to_be32(seq_lmbs);
    elem->cell.base_addr = cpu_to_be64(base_addr);
    elem->cell.drc_index = cpu_to_be32(drc_index);
    elem->cell.aa_index = cpu_to_be32(aa_index);
    elem->cell.flags = cpu_to_be32(flags);

    return elem;
}

/* ibm,dynamic-memory-v2 */
static int spapr_populate_drmem_v2(sPAPRMachineState *spapr, void *fdt,
                                   int offset, MemoryDeviceInfoList *dimms)
{
    MachineState *machine = MACHINE(spapr);
    uint8_t *int_buf, *cur_index, buf_len;
    int ret;
    uint64_t lmb_size = SPAPR_MEMORY_BLOCK_SIZE;
    uint64_t addr, cur_addr, size;
    uint32_t nr_boot_lmbs = (machine->device_memory->base / lmb_size);
    uint64_t mem_end = machine->device_memory->base +
                       memory_region_size(&machine->device_memory->mr);
    uint32_t node, nr_entries = 0;
    sPAPRDRConnector *drc;
    DrconfCellQueue *elem, *next;
    MemoryDeviceInfoList *info;
    QSIMPLEQ_HEAD(, DrconfCellQueue) drconf_queue
        = QSIMPLEQ_HEAD_INITIALIZER(drconf_queue);

    /* Entry to cover RAM and the gap area */
    elem = spapr_get_drconf_cell(nr_boot_lmbs, 0, 0, -1,
                                 SPAPR_LMB_FLAGS_RESERVED |
                                 SPAPR_LMB_FLAGS_DRC_INVALID);
    QSIMPLEQ_INSERT_TAIL(&drconf_queue, elem, entry);
    nr_entries++;

    cur_addr = machine->device_memory->base;
    for (info = dimms; info; info = info->next) {
        PCDIMMDeviceInfo *di = info->value->u.dimm.data;

        addr = di->addr;
        size = di->size;
        node = di->node;

        /* Entry for hot-pluggable area */
        if (cur_addr < addr) {
            drc = spapr_drc_by_id(TYPE_SPAPR_DRC_LMB, cur_addr / lmb_size);
            g_assert(drc);
            elem = spapr_get_drconf_cell((addr - cur_addr) / lmb_size,
                                         cur_addr, spapr_drc_index(drc), -1, 0);
            QSIMPLEQ_INSERT_TAIL(&drconf_queue, elem, entry);
            nr_entries++;
        }

        /* Entry for DIMM */
        drc = spapr_drc_by_id(TYPE_SPAPR_DRC_LMB, addr / lmb_size);
        g_assert(drc);
        elem = spapr_get_drconf_cell(size / lmb_size, addr,
                                     spapr_drc_index(drc), node,
                                     SPAPR_LMB_FLAGS_ASSIGNED);
        QSIMPLEQ_INSERT_TAIL(&drconf_queue, elem, entry);
        nr_entries++;
        cur_addr = addr + size;
    }

    /* Entry for remaining hotpluggable area */
    if (cur_addr < mem_end) {
        drc = spapr_drc_by_id(TYPE_SPAPR_DRC_LMB, cur_addr / lmb_size);
        g_assert(drc);
        elem = spapr_get_drconf_cell((mem_end - cur_addr) / lmb_size,
                                     cur_addr, spapr_drc_index(drc), -1, 0);
        QSIMPLEQ_INSERT_TAIL(&drconf_queue, elem, entry);
        nr_entries++;
    }

    buf_len = nr_entries * sizeof(struct sPAPRDrconfCellV2) + sizeof(uint32_t);
    int_buf = cur_index = g_malloc0(buf_len);
    *(uint32_t *)int_buf = cpu_to_be32(nr_entries);
    cur_index += sizeof(nr_entries);

    QSIMPLEQ_FOREACH_SAFE(elem, &drconf_queue, entry, next) {
        memcpy(cur_index, &elem->cell, sizeof(elem->cell));
        cur_index += sizeof(elem->cell);
        QSIMPLEQ_REMOVE(&drconf_queue, elem, DrconfCellQueue, entry);
        g_free(elem);
    }

    ret = fdt_setprop(fdt, offset, "ibm,dynamic-memory-v2", int_buf, buf_len);
    g_free(int_buf);
    if (ret < 0) {
        return -1;
    }
    return 0;
}

/* ibm,dynamic-memory */
static int spapr_populate_drmem_v1(sPAPRMachineState *spapr, void *fdt,
                                   int offset, MemoryDeviceInfoList *dimms)
{
    MachineState *machine = MACHINE(spapr);
    int i, ret;
    uint64_t lmb_size = SPAPR_MEMORY_BLOCK_SIZE;
    uint32_t device_lmb_start = machine->device_memory->base / lmb_size;
    uint32_t nr_lmbs = (machine->device_memory->base +
                       memory_region_size(&machine->device_memory->mr)) /
                       lmb_size;
    uint32_t *int_buf, *cur_index, buf_len;

    /*
     * Allocate enough buffer size to fit in ibm,dynamic-memory
     */
    buf_len = (nr_lmbs * SPAPR_DR_LMB_LIST_ENTRY_SIZE + 1) * sizeof(uint32_t);
    cur_index = int_buf = g_malloc0(buf_len);
    int_buf[0] = cpu_to_be32(nr_lmbs);
    cur_index++;
    for (i = 0; i < nr_lmbs; i++) {
        uint64_t addr = i * lmb_size;
        uint32_t *dynamic_memory = cur_index;

        if (i >= device_lmb_start) {
            sPAPRDRConnector *drc;

            drc = spapr_drc_by_id(TYPE_SPAPR_DRC_LMB, i);
            g_assert(drc);

            dynamic_memory[0] = cpu_to_be32(addr >> 32);
            dynamic_memory[1] = cpu_to_be32(addr & 0xffffffff);
            dynamic_memory[2] = cpu_to_be32(spapr_drc_index(drc));
            dynamic_memory[3] = cpu_to_be32(0); /* reserved */
            dynamic_memory[4] = cpu_to_be32(spapr_pc_dimm_node(dimms, addr));
            if (memory_region_present(get_system_memory(), addr)) {
                dynamic_memory[5] = cpu_to_be32(SPAPR_LMB_FLAGS_ASSIGNED);
            } else {
                dynamic_memory[5] = cpu_to_be32(0);
            }
        } else {
            /*
             * LMB information for RMA, boot time RAM and gap b/n RAM and
             * device memory region -- all these are marked as reserved
             * and as having no valid DRC.
             */
            dynamic_memory[0] = cpu_to_be32(addr >> 32);
            dynamic_memory[1] = cpu_to_be32(addr & 0xffffffff);
            dynamic_memory[2] = cpu_to_be32(0);
            dynamic_memory[3] = cpu_to_be32(0); /* reserved */
            dynamic_memory[4] = cpu_to_be32(-1);
            dynamic_memory[5] = cpu_to_be32(SPAPR_LMB_FLAGS_RESERVED |
                                            SPAPR_LMB_FLAGS_DRC_INVALID);
        }

        cur_index += SPAPR_DR_LMB_LIST_ENTRY_SIZE;
    }
    ret = fdt_setprop(fdt, offset, "ibm,dynamic-memory", int_buf, buf_len);
    g_free(int_buf);
    if (ret < 0) {
        return -1;
    }
    return 0;
}

/*
 * Adds ibm,dynamic-reconfiguration-memory node.
 * Refer to docs/specs/ppc-spapr-hotplug.txt for the documentation
 * of this device tree node.
 */
static int spapr_populate_drconf_memory(sPAPRMachineState *spapr, void *fdt)
{
    MachineState *machine = MACHINE(spapr);
    int ret, i, offset;
    uint64_t lmb_size = SPAPR_MEMORY_BLOCK_SIZE;
    uint32_t prop_lmb_size[] = {0, cpu_to_be32(lmb_size)};
    uint32_t *int_buf, *cur_index, buf_len;
    int nr_nodes = nb_numa_nodes ? nb_numa_nodes : 1;
    MemoryDeviceInfoList *dimms = NULL;

    /*
     * Don't create the node if there is no device memory
     */
    if (machine->ram_size == machine->maxram_size) {
        return 0;
    }

    offset = fdt_add_subnode(fdt, 0, "ibm,dynamic-reconfiguration-memory");

    ret = fdt_setprop(fdt, offset, "ibm,lmb-size", prop_lmb_size,
                    sizeof(prop_lmb_size));
    if (ret < 0) {
        return ret;
    }

    ret = fdt_setprop_cell(fdt, offset, "ibm,memory-flags-mask", 0xff);
    if (ret < 0) {
        return ret;
    }

    ret = fdt_setprop_cell(fdt, offset, "ibm,memory-preservation-time", 0x0);
    if (ret < 0) {
        return ret;
    }

    /* ibm,dynamic-memory or ibm,dynamic-memory-v2 */
    dimms = qmp_memory_device_list();
    if (spapr_ovec_test(spapr->ov5_cas, OV5_DRMEM_V2)) {
        ret = spapr_populate_drmem_v2(spapr, fdt, offset, dimms);
    } else {
        ret = spapr_populate_drmem_v1(spapr, fdt, offset, dimms);
    }
    qapi_free_MemoryDeviceInfoList(dimms);

    if (ret < 0) {
        return ret;
    }

    /* ibm,associativity-lookup-arrays */
    buf_len = (nr_nodes * 4 + 2) * sizeof(uint32_t);
    cur_index = int_buf = g_malloc0(buf_len);

    cur_index = int_buf;
    int_buf[0] = cpu_to_be32(nr_nodes);
    int_buf[1] = cpu_to_be32(4); /* Number of entries per associativity list */
    cur_index += 2;
    for (i = 0; i < nr_nodes; i++) {
        uint32_t associativity[] = {
            cpu_to_be32(0x0),
            cpu_to_be32(0x0),
            cpu_to_be32(0x0),
            cpu_to_be32(i)
        };
        memcpy(cur_index, associativity, sizeof(associativity));
        cur_index += 4;
    }
    ret = fdt_setprop(fdt, offset, "ibm,associativity-lookup-arrays", int_buf,
            (cur_index - int_buf) * sizeof(uint32_t));
    g_free(int_buf);

    return ret;
}

static int spapr_dt_cas_updates(sPAPRMachineState *spapr, void *fdt,
                                sPAPROptionVector *ov5_updates)
{
    sPAPRMachineClass *smc = SPAPR_MACHINE_GET_CLASS(spapr);
    int ret = 0, offset;

    /* Generate ibm,dynamic-reconfiguration-memory node if required */
    if (spapr_ovec_test(ov5_updates, OV5_DRCONF_MEMORY)) {
        g_assert(smc->dr_lmb_enabled);
        ret = spapr_populate_drconf_memory(spapr, fdt);
        if (ret) {
            goto out;
        }
    }

    offset = fdt_path_offset(fdt, "/chosen");
    if (offset < 0) {
        offset = fdt_add_subnode(fdt, 0, "chosen");
        if (offset < 0) {
            return offset;
        }
    }
    ret = spapr_ovec_populate_dt(fdt, offset, spapr->ov5_cas,
                                 "ibm,architecture-vec-5");

out:
    return ret;
}

static bool spapr_hotplugged_dev_before_cas(void)
{
    Object *drc_container, *obj;
    ObjectProperty *prop;
    ObjectPropertyIterator iter;

    drc_container = container_get(object_get_root(), "/dr-connector");
    object_property_iter_init(&iter, drc_container);
    while ((prop = object_property_iter_next(&iter))) {
        if (!strstart(prop->type, "link<", NULL)) {
            continue;
        }
        obj = object_property_get_link(drc_container, prop->name, NULL);
        if (spapr_drc_needed(obj)) {
            return true;
        }
    }
    return false;
}

int spapr_h_cas_compose_response(sPAPRMachineState *spapr,
                                 target_ulong addr, target_ulong size,
                                 sPAPROptionVector *ov5_updates)
{
    void *fdt, *fdt_skel;
    sPAPRDeviceTreeUpdateHeader hdr = { .version_id = 1 };

    if (spapr_hotplugged_dev_before_cas()) {
        return 1;
    }

    if (size < sizeof(hdr) || size > FW_MAX_SIZE) {
        error_report("SLOF provided an unexpected CAS buffer size "
                     TARGET_FMT_lu " (min: %zu, max: %u)",
                     size, sizeof(hdr), FW_MAX_SIZE);
        exit(EXIT_FAILURE);
    }

    size -= sizeof(hdr);

    /* Create skeleton */
    fdt_skel = g_malloc0(size);
    _FDT((fdt_create(fdt_skel, size)));
    _FDT((fdt_finish_reservemap(fdt_skel)));
    _FDT((fdt_begin_node(fdt_skel, "")));
    _FDT((fdt_end_node(fdt_skel)));
    _FDT((fdt_finish(fdt_skel)));
    fdt = g_malloc0(size);
    _FDT((fdt_open_into(fdt_skel, fdt, size)));
    g_free(fdt_skel);

    /* Fixup cpu nodes */
    _FDT((spapr_fixup_cpu_dt(fdt, spapr)));

    if (spapr_dt_cas_updates(spapr, fdt, ov5_updates)) {
        return -1;
    }

    /* Pack resulting tree */
    _FDT((fdt_pack(fdt)));

    if (fdt_totalsize(fdt) + sizeof(hdr) > size) {
        trace_spapr_cas_failed(size);
        return -1;
    }

    cpu_physical_memory_write(addr, &hdr, sizeof(hdr));
    cpu_physical_memory_write(addr + sizeof(hdr), fdt, fdt_totalsize(fdt));
    trace_spapr_cas_continue(fdt_totalsize(fdt) + sizeof(hdr));
    g_free(fdt);

    return 0;
}

static void spapr_dt_rtas(sPAPRMachineState *spapr, void *fdt)
{
    int rtas;
    GString *hypertas = g_string_sized_new(256);
    GString *qemu_hypertas = g_string_sized_new(256);
    uint32_t refpoints[] = { cpu_to_be32(0x4), cpu_to_be32(0x4) };
    uint64_t max_device_addr = MACHINE(spapr)->device_memory->base +
        memory_region_size(&MACHINE(spapr)->device_memory->mr);
    uint32_t lrdr_capacity[] = {
        cpu_to_be32(max_device_addr >> 32),
        cpu_to_be32(max_device_addr & 0xffffffff),
        0, cpu_to_be32(SPAPR_MEMORY_BLOCK_SIZE),
        cpu_to_be32(max_cpus / smp_threads),
    };
    uint32_t maxdomains[] = {
        cpu_to_be32(4),
        cpu_to_be32(0),
        cpu_to_be32(0),
        cpu_to_be32(0),
        cpu_to_be32(nb_numa_nodes ? nb_numa_nodes - 1 : 0),
    };

    _FDT(rtas = fdt_add_subnode(fdt, 0, "rtas"));

    /* hypertas */
    add_str(hypertas, "hcall-pft");
    add_str(hypertas, "hcall-term");
    add_str(hypertas, "hcall-dabr");
    add_str(hypertas, "hcall-interrupt");
    add_str(hypertas, "hcall-tce");
    add_str(hypertas, "hcall-vio");
    add_str(hypertas, "hcall-splpar");
    add_str(hypertas, "hcall-bulk");
    add_str(hypertas, "hcall-set-mode");
    add_str(hypertas, "hcall-sprg0");
    add_str(hypertas, "hcall-copy");
    add_str(hypertas, "hcall-debug");
    add_str(qemu_hypertas, "hcall-memop1");

    if (!kvm_enabled() || kvmppc_spapr_use_multitce()) {
        add_str(hypertas, "hcall-multi-tce");
    }

    if (spapr->resize_hpt != SPAPR_RESIZE_HPT_DISABLED) {
        add_str(hypertas, "hcall-hpt-resize");
    }

    _FDT(fdt_setprop(fdt, rtas, "ibm,hypertas-functions",
                     hypertas->str, hypertas->len));
    g_string_free(hypertas, TRUE);
    _FDT(fdt_setprop(fdt, rtas, "qemu,hypertas-functions",
                     qemu_hypertas->str, qemu_hypertas->len));
    g_string_free(qemu_hypertas, TRUE);

    _FDT(fdt_setprop(fdt, rtas, "ibm,associativity-reference-points",
                     refpoints, sizeof(refpoints)));

    _FDT(fdt_setprop(fdt, rtas, "ibm,max-associativity-domains",
                     maxdomains, sizeof(maxdomains)));

    _FDT(fdt_setprop_cell(fdt, rtas, "rtas-error-log-max",
                          RTAS_ERROR_LOG_MAX));
    _FDT(fdt_setprop_cell(fdt, rtas, "rtas-event-scan-rate",
                          RTAS_EVENT_SCAN_RATE));

    g_assert(msi_nonbroken);
    _FDT(fdt_setprop(fdt, rtas, "ibm,change-msix-capable", NULL, 0));

    /*
     * According to PAPR, rtas ibm,os-term does not guarantee a return
     * back to the guest cpu.
     *
     * While an additional ibm,extended-os-term property indicates
     * that rtas call return will always occur. Set this property.
     */
    _FDT(fdt_setprop(fdt, rtas, "ibm,extended-os-term", NULL, 0));

    _FDT(fdt_setprop(fdt, rtas, "ibm,lrdr-capacity",
                     lrdr_capacity, sizeof(lrdr_capacity)));

    spapr_dt_rtas_tokens(fdt, rtas);
}

/* Prepare ibm,arch-vec-5-platform-support, which indicates the MMU features
 * that the guest may request and thus the valid values for bytes 24..26 of
 * option vector 5: */
static void spapr_dt_ov5_platform_support(void *fdt, int chosen)
{
    PowerPCCPU *first_ppc_cpu = POWERPC_CPU(first_cpu);

    char val[2 * 4] = {
        23, 0x00, /* Xive mode, filled in below. */
        24, 0x00, /* Hash/Radix, filled in below. */
        25, 0x00, /* Hash options: Segment Tables == no, GTSE == no. */
        26, 0x40, /* Radix options: GTSE == yes. */
    };

    if (!ppc_check_compat(first_ppc_cpu, CPU_POWERPC_LOGICAL_3_00, 0,
                          first_ppc_cpu->compat_pvr)) {
        /* If we're in a pre POWER9 compat mode then the guest should do hash */
        val[3] = 0x00; /* Hash */
    } else if (kvm_enabled()) {
        if (kvmppc_has_cap_mmu_radix() && kvmppc_has_cap_mmu_hash_v3()) {
            val[3] = 0x80; /* OV5_MMU_BOTH */
        } else if (kvmppc_has_cap_mmu_radix()) {
            val[3] = 0x40; /* OV5_MMU_RADIX_300 */
        } else {
            val[3] = 0x00; /* Hash */
        }
    } else {
        /* V3 MMU supports both hash and radix in tcg (with dynamic switching) */
        val[3] = 0xC0;
    }
    _FDT(fdt_setprop(fdt, chosen, "ibm,arch-vec-5-platform-support",
                     val, sizeof(val)));
}

static void spapr_dt_chosen(sPAPRMachineState *spapr, void *fdt)
{
    MachineState *machine = MACHINE(spapr);
    int chosen;
    const char *boot_device = machine->boot_order;
    char *stdout_path = spapr_vio_stdout_path(spapr->vio_bus);
    size_t cb = 0;
    char *bootlist = get_boot_devices_list(&cb, true);

    _FDT(chosen = fdt_add_subnode(fdt, 0, "chosen"));

    _FDT(fdt_setprop_string(fdt, chosen, "bootargs", machine->kernel_cmdline));
    _FDT(fdt_setprop_cell(fdt, chosen, "linux,initrd-start",
                          spapr->initrd_base));
    _FDT(fdt_setprop_cell(fdt, chosen, "linux,initrd-end",
                          spapr->initrd_base + spapr->initrd_size));

    if (spapr->kernel_size) {
        uint64_t kprop[2] = { cpu_to_be64(KERNEL_LOAD_ADDR),
                              cpu_to_be64(spapr->kernel_size) };

        _FDT(fdt_setprop(fdt, chosen, "qemu,boot-kernel",
                         &kprop, sizeof(kprop)));
        if (spapr->kernel_le) {
            _FDT(fdt_setprop(fdt, chosen, "qemu,boot-kernel-le", NULL, 0));
        }
    }
    if (boot_menu) {
        _FDT((fdt_setprop_cell(fdt, chosen, "qemu,boot-menu", boot_menu)));
    }
    _FDT(fdt_setprop_cell(fdt, chosen, "qemu,graphic-width", graphic_width));
    _FDT(fdt_setprop_cell(fdt, chosen, "qemu,graphic-height", graphic_height));
    _FDT(fdt_setprop_cell(fdt, chosen, "qemu,graphic-depth", graphic_depth));

    if (cb && bootlist) {
        int i;

        for (i = 0; i < cb; i++) {
            if (bootlist[i] == '\n') {
                bootlist[i] = ' ';
            }
        }
        _FDT(fdt_setprop_string(fdt, chosen, "qemu,boot-list", bootlist));
    }

    if (boot_device && strlen(boot_device)) {
        _FDT(fdt_setprop_string(fdt, chosen, "qemu,boot-device", boot_device));
    }

    if (!spapr->has_graphics && stdout_path) {
        /*
         * "linux,stdout-path" and "stdout" properties are deprecated by linux
         * kernel. New platforms should only use the "stdout-path" property. Set
         * the new property and continue using older property to remain
         * compatible with the existing firmware.
         */
        _FDT(fdt_setprop_string(fdt, chosen, "linux,stdout-path", stdout_path));
        _FDT(fdt_setprop_string(fdt, chosen, "stdout-path", stdout_path));
    }

    spapr_dt_ov5_platform_support(fdt, chosen);

    g_free(stdout_path);
    g_free(bootlist);
}

static void spapr_dt_hypervisor(sPAPRMachineState *spapr, void *fdt)
{
    /* The /hypervisor node isn't in PAPR - this is a hack to allow PR
     * KVM to work under pHyp with some guest co-operation */
    int hypervisor;
    uint8_t hypercall[16];

    _FDT(hypervisor = fdt_add_subnode(fdt, 0, "hypervisor"));
    /* indicate KVM hypercall interface */
    _FDT(fdt_setprop_string(fdt, hypervisor, "compatible", "linux,kvm"));
    if (kvmppc_has_cap_fixup_hcalls()) {
        /*
         * Older KVM versions with older guest kernels were broken
         * with the magic page, don't allow the guest to map it.
         */
        if (!kvmppc_get_hypercall(first_cpu->env_ptr, hypercall,
                                  sizeof(hypercall))) {
            _FDT(fdt_setprop(fdt, hypervisor, "hcall-instructions",
                             hypercall, sizeof(hypercall)));
        }
    }
}

static void *spapr_build_fdt(sPAPRMachineState *spapr,
                             hwaddr rtas_addr,
                             hwaddr rtas_size)
{
    MachineState *machine = MACHINE(spapr);
    MachineClass *mc = MACHINE_GET_CLASS(machine);
    sPAPRMachineClass *smc = SPAPR_MACHINE_GET_CLASS(machine);
    int ret;
    void *fdt;
    sPAPRPHBState *phb;
    char *buf;

    fdt = g_malloc0(FDT_MAX_SIZE);
    _FDT((fdt_create_empty_tree(fdt, FDT_MAX_SIZE)));

    /* Root node */
    _FDT(fdt_setprop_string(fdt, 0, "device_type", "chrp"));
    _FDT(fdt_setprop_string(fdt, 0, "model", "IBM pSeries (emulated by qemu)"));
    _FDT(fdt_setprop_string(fdt, 0, "compatible", "qemu,pseries"));

    /*
     * Add info to guest to indentify which host is it being run on
     * and what is the uuid of the guest
     */
    if (kvmppc_get_host_model(&buf)) {
        _FDT(fdt_setprop_string(fdt, 0, "host-model", buf));
        g_free(buf);
    }
    if (kvmppc_get_host_serial(&buf)) {
        _FDT(fdt_setprop_string(fdt, 0, "host-serial", buf));
        g_free(buf);
    }

    buf = qemu_uuid_unparse_strdup(&qemu_uuid);

    _FDT(fdt_setprop_string(fdt, 0, "vm,uuid", buf));
    if (qemu_uuid_set) {
        _FDT(fdt_setprop_string(fdt, 0, "system-id", buf));
    }
    g_free(buf);

    if (qemu_get_vm_name()) {
        _FDT(fdt_setprop_string(fdt, 0, "ibm,partition-name",
                                qemu_get_vm_name()));
    }

    _FDT(fdt_setprop_cell(fdt, 0, "#address-cells", 2));
    _FDT(fdt_setprop_cell(fdt, 0, "#size-cells", 2));

    /* /interrupt controller */
    spapr_dt_xics(xics_max_server_number(spapr), fdt, PHANDLE_XICP);

    ret = spapr_populate_memory(spapr, fdt);
    if (ret < 0) {
        error_report("couldn't setup memory nodes in fdt");
        exit(1);
    }

    /* /vdevice */
    spapr_dt_vdevice(spapr->vio_bus, fdt);

    if (object_resolve_path_type("", TYPE_SPAPR_RNG, NULL)) {
        ret = spapr_rng_populate_dt(fdt);
        if (ret < 0) {
            error_report("could not set up rng device in the fdt");
            exit(1);
        }
    }

    QLIST_FOREACH(phb, &spapr->phbs, list) {
        ret = spapr_populate_pci_dt(phb, PHANDLE_XICP, fdt);
        if (ret < 0) {
            error_report("couldn't setup PCI devices in fdt");
            exit(1);
        }
    }

    /* cpus */
    spapr_populate_cpus_dt_node(fdt, spapr);

    if (smc->dr_lmb_enabled) {
        _FDT(spapr_drc_populate_dt(fdt, 0, NULL, SPAPR_DR_CONNECTOR_TYPE_LMB));
    }

    if (mc->has_hotpluggable_cpus) {
        int offset = fdt_path_offset(fdt, "/cpus");
        ret = spapr_drc_populate_dt(fdt, offset, NULL,
                                    SPAPR_DR_CONNECTOR_TYPE_CPU);
        if (ret < 0) {
            error_report("Couldn't set up CPU DR device tree properties");
            exit(1);
        }
    }

    /* /event-sources */
    spapr_dt_events(spapr, fdt);

    /* /rtas */
    spapr_dt_rtas(spapr, fdt);

    /* /chosen */
    spapr_dt_chosen(spapr, fdt);

    /* /hypervisor */
    if (kvm_enabled()) {
        spapr_dt_hypervisor(spapr, fdt);
    }

    /* Build memory reserve map */
    if (spapr->kernel_size) {
        _FDT((fdt_add_mem_rsv(fdt, KERNEL_LOAD_ADDR, spapr->kernel_size)));
    }
    if (spapr->initrd_size) {
        _FDT((fdt_add_mem_rsv(fdt, spapr->initrd_base, spapr->initrd_size)));
    }

    /* ibm,client-architecture-support updates */
    ret = spapr_dt_cas_updates(spapr, fdt, spapr->ov5_cas);
    if (ret < 0) {
        error_report("couldn't setup CAS properties fdt");
        exit(1);
    }

    return fdt;
}

static uint64_t translate_kernel_address(void *opaque, uint64_t addr)
{
    return (addr & 0x0fffffff) + KERNEL_LOAD_ADDR;
}

static void emulate_spapr_hypercall(PPCVirtualHypervisor *vhyp,
                                    PowerPCCPU *cpu)
{
    CPUPPCState *env = &cpu->env;

    /* The TCG path should also be holding the BQL at this point */
    g_assert(qemu_mutex_iothread_locked());

    if (msr_pr) {
        hcall_dprintf("Hypercall made with MSR[PR]=1\n");
        env->gpr[3] = H_PRIVILEGE;
    } else {
        env->gpr[3] = spapr_hypercall(cpu, env->gpr[3], &env->gpr[4]);
    }
}

static uint64_t spapr_get_patbe(PPCVirtualHypervisor *vhyp)
{
    sPAPRMachineState *spapr = SPAPR_MACHINE(vhyp);

    return spapr->patb_entry;
}

#define HPTE(_table, _i)   (void *)(((uint64_t *)(_table)) + ((_i) * 2))
#define HPTE_VALID(_hpte)  (tswap64(*((uint64_t *)(_hpte))) & HPTE64_V_VALID)
#define HPTE_DIRTY(_hpte)  (tswap64(*((uint64_t *)(_hpte))) & HPTE64_V_HPTE_DIRTY)
#define CLEAN_HPTE(_hpte)  ((*(uint64_t *)(_hpte)) &= tswap64(~HPTE64_V_HPTE_DIRTY))
#define DIRTY_HPTE(_hpte)  ((*(uint64_t *)(_hpte)) |= tswap64(HPTE64_V_HPTE_DIRTY))

/*
 * Get the fd to access the kernel htab, re-opening it if necessary
 */
static int get_htab_fd(sPAPRMachineState *spapr)
{
    Error *local_err = NULL;

    if (spapr->htab_fd >= 0) {
        return spapr->htab_fd;
    }

    spapr->htab_fd = kvmppc_get_htab_fd(false, 0, &local_err);
    if (spapr->htab_fd < 0) {
        error_report_err(local_err);
    }

    return spapr->htab_fd;
}

void close_htab_fd(sPAPRMachineState *spapr)
{
    if (spapr->htab_fd >= 0) {
        close(spapr->htab_fd);
    }
    spapr->htab_fd = -1;
}

static hwaddr spapr_hpt_mask(PPCVirtualHypervisor *vhyp)
{
    sPAPRMachineState *spapr = SPAPR_MACHINE(vhyp);

    return HTAB_SIZE(spapr) / HASH_PTEG_SIZE_64 - 1;
}

static target_ulong spapr_encode_hpt_for_kvm_pr(PPCVirtualHypervisor *vhyp)
{
    sPAPRMachineState *spapr = SPAPR_MACHINE(vhyp);

    assert(kvm_enabled());

    if (!spapr->htab) {
        return 0;
    }

    return (target_ulong)(uintptr_t)spapr->htab | (spapr->htab_shift - 18);
}

static const ppc_hash_pte64_t *spapr_map_hptes(PPCVirtualHypervisor *vhyp,
                                                hwaddr ptex, int n)
{
    sPAPRMachineState *spapr = SPAPR_MACHINE(vhyp);
    hwaddr pte_offset = ptex * HASH_PTE_SIZE_64;

    if (!spapr->htab) {
        /*
         * HTAB is controlled by KVM. Fetch into temporary buffer
         */
        ppc_hash_pte64_t *hptes = g_malloc(n * HASH_PTE_SIZE_64);
        kvmppc_read_hptes(hptes, ptex, n);
        return hptes;
    }

    /*
     * HTAB is controlled by QEMU. Just point to the internally
     * accessible PTEG.
     */
    return (const ppc_hash_pte64_t *)(spapr->htab + pte_offset);
}

static void spapr_unmap_hptes(PPCVirtualHypervisor *vhyp,
                              const ppc_hash_pte64_t *hptes,
                              hwaddr ptex, int n)
{
    sPAPRMachineState *spapr = SPAPR_MACHINE(vhyp);

    if (!spapr->htab) {
        g_free((void *)hptes);
    }

    /* Nothing to do for qemu managed HPT */
}

static void spapr_store_hpte(PPCVirtualHypervisor *vhyp, hwaddr ptex,
                             uint64_t pte0, uint64_t pte1)
{
    sPAPRMachineState *spapr = SPAPR_MACHINE(vhyp);
    hwaddr offset = ptex * HASH_PTE_SIZE_64;

    if (!spapr->htab) {
        kvmppc_write_hpte(ptex, pte0, pte1);
    } else {
        stq_p(spapr->htab + offset, pte0);
        stq_p(spapr->htab + offset + HASH_PTE_SIZE_64 / 2, pte1);
    }
}

int spapr_hpt_shift_for_ramsize(uint64_t ramsize)
{
    int shift;

    /* We aim for a hash table of size 1/128 the size of RAM (rounded
     * up).  The PAPR recommendation is actually 1/64 of RAM size, but
     * that's much more than is needed for Linux guests */
    shift = ctz64(pow2ceil(ramsize)) - 7;
    shift = MAX(shift, 18); /* Minimum architected size */
    shift = MIN(shift, 46); /* Maximum architected size */
    return shift;
}

void spapr_free_hpt(sPAPRMachineState *spapr)
{
    g_free(spapr->htab);
    spapr->htab = NULL;
    spapr->htab_shift = 0;
    close_htab_fd(spapr);
}

void spapr_reallocate_hpt(sPAPRMachineState *spapr, int shift,
                          Error **errp)
{
    long rc;

    /* Clean up any HPT info from a previous boot */
    spapr_free_hpt(spapr);

    rc = kvmppc_reset_htab(shift);
    if (rc < 0) {
        /* kernel-side HPT needed, but couldn't allocate one */
        error_setg_errno(errp, errno,
                         "Failed to allocate KVM HPT of order %d (try smaller maxmem?)",
                         shift);
        /* This is almost certainly fatal, but if the caller really
         * wants to carry on with shift == 0, it's welcome to try */
    } else if (rc > 0) {
        /* kernel-side HPT allocated */
        if (rc != shift) {
            error_setg(errp,
                       "Requested order %d HPT, but kernel allocated order %ld (try smaller maxmem?)",
                       shift, rc);
        }

        spapr->htab_shift = shift;
        spapr->htab = NULL;
    } else {
        /* kernel-side HPT not needed, allocate in userspace instead */
        size_t size = 1ULL << shift;
        int i;

        spapr->htab = qemu_memalign(size, size);
        if (!spapr->htab) {
            error_setg_errno(errp, errno,
                             "Could not allocate HPT of order %d", shift);
            return;
        }

        memset(spapr->htab, 0, size);
        spapr->htab_shift = shift;

        for (i = 0; i < size / HASH_PTE_SIZE_64; i++) {
            DIRTY_HPTE(HPTE(spapr->htab, i));
        }
    }
    /* We're setting up a hash table, so that means we're not radix */
    spapr->patb_entry = 0;
}

void spapr_setup_hpt_and_vrma(sPAPRMachineState *spapr)
{
    int hpt_shift;

    if ((spapr->resize_hpt == SPAPR_RESIZE_HPT_DISABLED)
        || (spapr->cas_reboot
            && !spapr_ovec_test(spapr->ov5_cas, OV5_HPT_RESIZE))) {
        hpt_shift = spapr_hpt_shift_for_ramsize(MACHINE(spapr)->maxram_size);
    } else {
        uint64_t current_ram_size;

        current_ram_size = MACHINE(spapr)->ram_size + get_plugged_memory_size();
        hpt_shift = spapr_hpt_shift_for_ramsize(current_ram_size);
    }
    spapr_reallocate_hpt(spapr, hpt_shift, &error_fatal);

    if (spapr->vrma_adjust) {
        spapr->rma_size = kvmppc_rma_size(spapr_node0_size(MACHINE(spapr)),
                                          spapr->htab_shift);
    }
}

static int spapr_reset_drcs(Object *child, void *opaque)
{
    sPAPRDRConnector *drc =
        (sPAPRDRConnector *) object_dynamic_cast(child,
                                                 TYPE_SPAPR_DR_CONNECTOR);

    if (drc) {
        spapr_drc_reset(drc);
    }

    return 0;
}

static void spapr_machine_reset(void)
{
    MachineState *machine = MACHINE(qdev_get_machine());
    sPAPRMachineState *spapr = SPAPR_MACHINE(machine);
    PowerPCCPU *first_ppc_cpu;
    uint32_t rtas_limit;
    hwaddr rtas_addr, fdt_addr;
    void *fdt;
    int rc;

    spapr_caps_apply(spapr);

    first_ppc_cpu = POWERPC_CPU(first_cpu);
    if (kvm_enabled() && kvmppc_has_cap_mmu_radix() &&
        ppc_type_check_compat(machine->cpu_type, CPU_POWERPC_LOGICAL_3_00, 0,
                              spapr->max_compat_pvr)) {
        /* If using KVM with radix mode available, VCPUs can be started
         * without a HPT because KVM will start them in radix mode.
         * Set the GR bit in PATB so that we know there is no HPT. */
        spapr->patb_entry = PATBE1_GR;
    } else {
        spapr_setup_hpt_and_vrma(spapr);
    }

    /* if this reset wasn't generated by CAS, we should reset our
     * negotiated options and start from scratch */
    if (!spapr->cas_reboot) {
        spapr_ovec_cleanup(spapr->ov5_cas);
        spapr->ov5_cas = spapr_ovec_new();

        ppc_set_compat(first_ppc_cpu, spapr->max_compat_pvr, &error_fatal);
    }

    qemu_devices_reset();

    /* DRC reset may cause a device to be unplugged. This will cause troubles
     * if this device is used by another device (eg, a running vhost backend
     * will crash QEMU if the DIMM holding the vring goes away). To avoid such
     * situations, we reset DRCs after all devices have been reset.
     */
    object_child_foreach_recursive(object_get_root(), spapr_reset_drcs, NULL);

    spapr_clear_pending_events(spapr);

    /*
     * We place the device tree and RTAS just below either the top of the RMA,
     * or just below 2GB, whichever is lowere, so that it can be
     * processed with 32-bit real mode code if necessary
     */
    rtas_limit = MIN(spapr->rma_size, RTAS_MAX_ADDR);
    rtas_addr = rtas_limit - RTAS_MAX_SIZE;
    fdt_addr = rtas_addr - FDT_MAX_SIZE;

    fdt = spapr_build_fdt(spapr, rtas_addr, spapr->rtas_size);

    spapr_load_rtas(spapr, fdt, rtas_addr);

    rc = fdt_pack(fdt);

    /* Should only fail if we've built a corrupted tree */
    assert(rc == 0);

    if (fdt_totalsize(fdt) > FDT_MAX_SIZE) {
        error_report("FDT too big ! 0x%x bytes (max is 0x%x)",
                     fdt_totalsize(fdt), FDT_MAX_SIZE);
        exit(1);
    }

    /* Load the fdt */
    qemu_fdt_dumpdtb(fdt, fdt_totalsize(fdt));
    cpu_physical_memory_write(fdt_addr, fdt, fdt_totalsize(fdt));
    g_free(fdt);

    /* Set up the entry state */
    spapr_cpu_set_entry_state(first_ppc_cpu, SPAPR_ENTRY_POINT, fdt_addr);
    first_ppc_cpu->env.gpr[5] = 0;

    spapr->cas_reboot = false;
}

static void spapr_create_nvram(sPAPRMachineState *spapr)
{
    DeviceState *dev = qdev_create(&spapr->vio_bus->bus, "spapr-nvram");
    DriveInfo *dinfo = drive_get(IF_PFLASH, 0, 0);

    if (dinfo) {
        qdev_prop_set_drive(dev, "drive", blk_by_legacy_dinfo(dinfo),
                            &error_fatal);
    }

    qdev_init_nofail(dev);

    spapr->nvram = (struct sPAPRNVRAM *)dev;
}

static void spapr_rtc_create(sPAPRMachineState *spapr)
{
    object_initialize(&spapr->rtc, sizeof(spapr->rtc), TYPE_SPAPR_RTC);
    object_property_add_child(OBJECT(spapr), "rtc", OBJECT(&spapr->rtc),
                              &error_fatal);
    object_property_set_bool(OBJECT(&spapr->rtc), true, "realized",
                              &error_fatal);
    object_property_add_alias(OBJECT(spapr), "rtc-time", OBJECT(&spapr->rtc),
                              "date", &error_fatal);
}

/* Returns whether we want to use VGA or not */
static bool spapr_vga_init(PCIBus *pci_bus, Error **errp)
{
    switch (vga_interface_type) {
    case VGA_NONE:
        return false;
    case VGA_DEVICE:
        return true;
    case VGA_STD:
    case VGA_VIRTIO:
        return pci_vga_init(pci_bus) != NULL;
    default:
        error_setg(errp,
                   "Unsupported VGA mode, only -vga std or -vga virtio is supported");
        return false;
    }
}

static int spapr_pre_load(void *opaque)
{
    int rc;

    rc = spapr_caps_pre_load(opaque);
    if (rc) {
        return rc;
    }

    return 0;
}

static int spapr_post_load(void *opaque, int version_id)
{
    sPAPRMachineState *spapr = (sPAPRMachineState *)opaque;
    int err = 0;

    err = spapr_caps_post_migration(spapr);
    if (err) {
        return err;
    }

    if (!object_dynamic_cast(OBJECT(spapr->ics), TYPE_ICS_KVM)) {
        CPUState *cs;
        CPU_FOREACH(cs) {
            PowerPCCPU *cpu = POWERPC_CPU(cs);
            icp_resend(ICP(cpu->intc));
        }
    }

    /* In earlier versions, there was no separate qdev for the PAPR
     * RTC, so the RTC offset was stored directly in sPAPREnvironment.
     * So when migrating from those versions, poke the incoming offset
     * value into the RTC device */
    if (version_id < 3) {
        err = spapr_rtc_import_offset(&spapr->rtc, spapr->rtc_offset);
    }

    if (kvm_enabled() && spapr->patb_entry) {
        PowerPCCPU *cpu = POWERPC_CPU(first_cpu);
        bool radix = !!(spapr->patb_entry & PATBE1_GR);
        bool gtse = !!(cpu->env.spr[SPR_LPCR] & LPCR_GTSE);

        err = kvmppc_configure_v3_mmu(cpu, radix, gtse, spapr->patb_entry);
        if (err) {
            error_report("Process table config unsupported by the host");
            return -EINVAL;
        }
    }

    return err;
}

static int spapr_pre_save(void *opaque)
{
    int rc;

    rc = spapr_caps_pre_save(opaque);
    if (rc) {
        return rc;
    }

    return 0;
}

static bool version_before_3(void *opaque, int version_id)
{
    return version_id < 3;
}

static bool spapr_pending_events_needed(void *opaque)
{
    sPAPRMachineState *spapr = (sPAPRMachineState *)opaque;
    return !QTAILQ_EMPTY(&spapr->pending_events);
}

static const VMStateDescription vmstate_spapr_event_entry = {
    .name = "spapr_event_log_entry",
    .version_id = 1,
    .minimum_version_id = 1,
    .fields = (VMStateField[]) {
        VMSTATE_UINT32(summary, sPAPREventLogEntry),
        VMSTATE_UINT32(extended_length, sPAPREventLogEntry),
        VMSTATE_VBUFFER_ALLOC_UINT32(extended_log, sPAPREventLogEntry, 0,
                                     NULL, extended_length),
        VMSTATE_END_OF_LIST()
    },
};

static const VMStateDescription vmstate_spapr_pending_events = {
    .name = "spapr_pending_events",
    .version_id = 1,
    .minimum_version_id = 1,
    .needed = spapr_pending_events_needed,
    .fields = (VMStateField[]) {
        VMSTATE_QTAILQ_V(pending_events, sPAPRMachineState, 1,
                         vmstate_spapr_event_entry, sPAPREventLogEntry, next),
        VMSTATE_END_OF_LIST()
    },
};

static bool spapr_ov5_cas_needed(void *opaque)
{
    sPAPRMachineState *spapr = opaque;
    sPAPROptionVector *ov5_mask = spapr_ovec_new();
    sPAPROptionVector *ov5_legacy = spapr_ovec_new();
    sPAPROptionVector *ov5_removed = spapr_ovec_new();
    bool cas_needed;

    /* Prior to the introduction of sPAPROptionVector, we had two option
     * vectors we dealt with: OV5_FORM1_AFFINITY, and OV5_DRCONF_MEMORY.
     * Both of these options encode machine topology into the device-tree
     * in such a way that the now-booted OS should still be able to interact
     * appropriately with QEMU regardless of what options were actually
     * negotiatied on the source side.
     *
     * As such, we can avoid migrating the CAS-negotiated options if these
     * are the only options available on the current machine/platform.
     * Since these are the only options available for pseries-2.7 and
     * earlier, this allows us to maintain old->new/new->old migration
     * compatibility.
     *
     * For QEMU 2.8+, there are additional CAS-negotiatable options available
     * via default pseries-2.8 machines and explicit command-line parameters.
     * Some of these options, like OV5_HP_EVT, *do* require QEMU to be aware
     * of the actual CAS-negotiated values to continue working properly. For
     * example, availability of memory unplug depends on knowing whether
     * OV5_HP_EVT was negotiated via CAS.
     *
     * Thus, for any cases where the set of available CAS-negotiatable
     * options extends beyond OV5_FORM1_AFFINITY and OV5_DRCONF_MEMORY, we
     * include the CAS-negotiated options in the migration stream, unless
     * if they affect boot time behaviour only.
     */
    spapr_ovec_set(ov5_mask, OV5_FORM1_AFFINITY);
    spapr_ovec_set(ov5_mask, OV5_DRCONF_MEMORY);
    spapr_ovec_set(ov5_mask, OV5_DRMEM_V2);

    /* spapr_ovec_diff returns true if bits were removed. we avoid using
     * the mask itself since in the future it's possible "legacy" bits may be
     * removed via machine options, which could generate a false positive
     * that breaks migration.
     */
    spapr_ovec_intersect(ov5_legacy, spapr->ov5, ov5_mask);
    cas_needed = spapr_ovec_diff(ov5_removed, spapr->ov5, ov5_legacy);

    spapr_ovec_cleanup(ov5_mask);
    spapr_ovec_cleanup(ov5_legacy);
    spapr_ovec_cleanup(ov5_removed);

    return cas_needed;
}

static const VMStateDescription vmstate_spapr_ov5_cas = {
    .name = "spapr_option_vector_ov5_cas",
    .version_id = 1,
    .minimum_version_id = 1,
    .needed = spapr_ov5_cas_needed,
    .fields = (VMStateField[]) {
        VMSTATE_STRUCT_POINTER_V(ov5_cas, sPAPRMachineState, 1,
                                 vmstate_spapr_ovec, sPAPROptionVector),
        VMSTATE_END_OF_LIST()
    },
};

static bool spapr_patb_entry_needed(void *opaque)
{
    sPAPRMachineState *spapr = opaque;

    return !!spapr->patb_entry;
}

static const VMStateDescription vmstate_spapr_patb_entry = {
    .name = "spapr_patb_entry",
    .version_id = 1,
    .minimum_version_id = 1,
    .needed = spapr_patb_entry_needed,
    .fields = (VMStateField[]) {
        VMSTATE_UINT64(patb_entry, sPAPRMachineState),
        VMSTATE_END_OF_LIST()
    },
};

static const VMStateDescription vmstate_spapr = {
    .name = "spapr",
    .version_id = 3,
    .minimum_version_id = 1,
    .pre_load = spapr_pre_load,
    .post_load = spapr_post_load,
    .pre_save = spapr_pre_save,
    .fields = (VMStateField[]) {
        /* used to be @next_irq */
        VMSTATE_UNUSED_BUFFER(version_before_3, 0, 4),

        /* RTC offset */
        VMSTATE_UINT64_TEST(rtc_offset, sPAPRMachineState, version_before_3),

        VMSTATE_PPC_TIMEBASE_V(tb, sPAPRMachineState, 2),
        VMSTATE_END_OF_LIST()
    },
    .subsections = (const VMStateDescription*[]) {
        &vmstate_spapr_ov5_cas,
        &vmstate_spapr_patb_entry,
        &vmstate_spapr_pending_events,
        &vmstate_spapr_cap_htm,
        &vmstate_spapr_cap_vsx,
        &vmstate_spapr_cap_dfp,
        &vmstate_spapr_cap_cfpc,
        &vmstate_spapr_cap_sbbc,
        &vmstate_spapr_cap_ibs,
        NULL
    }
};

static int htab_save_setup(QEMUFile *f, void *opaque)
{
    sPAPRMachineState *spapr = opaque;

    /* "Iteration" header */
    if (!spapr->htab_shift) {
        qemu_put_be32(f, -1);
    } else {
        qemu_put_be32(f, spapr->htab_shift);
    }

    if (spapr->htab) {
        spapr->htab_save_index = 0;
        spapr->htab_first_pass = true;
    } else {
        if (spapr->htab_shift) {
            assert(kvm_enabled());
        }
    }


    return 0;
}

static void htab_save_chunk(QEMUFile *f, sPAPRMachineState *spapr,
                            int chunkstart, int n_valid, int n_invalid)
{
    qemu_put_be32(f, chunkstart);
    qemu_put_be16(f, n_valid);
    qemu_put_be16(f, n_invalid);
    qemu_put_buffer(f, HPTE(spapr->htab, chunkstart),
                    HASH_PTE_SIZE_64 * n_valid);
}

static void htab_save_end_marker(QEMUFile *f)
{
    qemu_put_be32(f, 0);
    qemu_put_be16(f, 0);
    qemu_put_be16(f, 0);
}

static void htab_save_first_pass(QEMUFile *f, sPAPRMachineState *spapr,
                                 int64_t max_ns)
{
    bool has_timeout = max_ns != -1;
    int htabslots = HTAB_SIZE(spapr) / HASH_PTE_SIZE_64;
    int index = spapr->htab_save_index;
    int64_t starttime = qemu_clock_get_ns(QEMU_CLOCK_REALTIME);

    assert(spapr->htab_first_pass);

    do {
        int chunkstart;

        /* Consume invalid HPTEs */
        while ((index < htabslots)
               && !HPTE_VALID(HPTE(spapr->htab, index))) {
            CLEAN_HPTE(HPTE(spapr->htab, index));
            index++;
        }

        /* Consume valid HPTEs */
        chunkstart = index;
        while ((index < htabslots) && (index - chunkstart < USHRT_MAX)
               && HPTE_VALID(HPTE(spapr->htab, index))) {
            CLEAN_HPTE(HPTE(spapr->htab, index));
            index++;
        }

        if (index > chunkstart) {
            int n_valid = index - chunkstart;

            htab_save_chunk(f, spapr, chunkstart, n_valid, 0);

            if (has_timeout &&
                (qemu_clock_get_ns(QEMU_CLOCK_REALTIME) - starttime) > max_ns) {
                break;
            }
        }
    } while ((index < htabslots) && !qemu_file_rate_limit(f));

    if (index >= htabslots) {
        assert(index == htabslots);
        index = 0;
        spapr->htab_first_pass = false;
    }
    spapr->htab_save_index = index;
}

static int htab_save_later_pass(QEMUFile *f, sPAPRMachineState *spapr,
                                int64_t max_ns)
{
    bool final = max_ns < 0;
    int htabslots = HTAB_SIZE(spapr) / HASH_PTE_SIZE_64;
    int examined = 0, sent = 0;
    int index = spapr->htab_save_index;
    int64_t starttime = qemu_clock_get_ns(QEMU_CLOCK_REALTIME);

    assert(!spapr->htab_first_pass);

    do {
        int chunkstart, invalidstart;

        /* Consume non-dirty HPTEs */
        while ((index < htabslots)
               && !HPTE_DIRTY(HPTE(spapr->htab, index))) {
            index++;
            examined++;
        }

        chunkstart = index;
        /* Consume valid dirty HPTEs */
        while ((index < htabslots) && (index - chunkstart < USHRT_MAX)
               && HPTE_DIRTY(HPTE(spapr->htab, index))
               && HPTE_VALID(HPTE(spapr->htab, index))) {
            CLEAN_HPTE(HPTE(spapr->htab, index));
            index++;
            examined++;
        }

        invalidstart = index;
        /* Consume invalid dirty HPTEs */
        while ((index < htabslots) && (index - invalidstart < USHRT_MAX)
               && HPTE_DIRTY(HPTE(spapr->htab, index))
               && !HPTE_VALID(HPTE(spapr->htab, index))) {
            CLEAN_HPTE(HPTE(spapr->htab, index));
            index++;
            examined++;
        }

        if (index > chunkstart) {
            int n_valid = invalidstart - chunkstart;
            int n_invalid = index - invalidstart;

            htab_save_chunk(f, spapr, chunkstart, n_valid, n_invalid);
            sent += index - chunkstart;

            if (!final && (qemu_clock_get_ns(QEMU_CLOCK_REALTIME) - starttime) > max_ns) {
                break;
            }
        }

        if (examined >= htabslots) {
            break;
        }

        if (index >= htabslots) {
            assert(index == htabslots);
            index = 0;
        }
    } while ((examined < htabslots) && (!qemu_file_rate_limit(f) || final));

    if (index >= htabslots) {
        assert(index == htabslots);
        index = 0;
    }

    spapr->htab_save_index = index;

    return (examined >= htabslots) && (sent == 0) ? 1 : 0;
}

#define MAX_ITERATION_NS    5000000 /* 5 ms */
#define MAX_KVM_BUF_SIZE    2048

static int htab_save_iterate(QEMUFile *f, void *opaque)
{
    sPAPRMachineState *spapr = opaque;
    int fd;
    int rc = 0;

    /* Iteration header */
    if (!spapr->htab_shift) {
        qemu_put_be32(f, -1);
        return 1;
    } else {
        qemu_put_be32(f, 0);
    }

    if (!spapr->htab) {
        assert(kvm_enabled());

        fd = get_htab_fd(spapr);
        if (fd < 0) {
            return fd;
        }

        rc = kvmppc_save_htab(f, fd, MAX_KVM_BUF_SIZE, MAX_ITERATION_NS);
        if (rc < 0) {
            return rc;
        }
    } else  if (spapr->htab_first_pass) {
        htab_save_first_pass(f, spapr, MAX_ITERATION_NS);
    } else {
        rc = htab_save_later_pass(f, spapr, MAX_ITERATION_NS);
    }

    htab_save_end_marker(f);

    return rc;
}

static int htab_save_complete(QEMUFile *f, void *opaque)
{
    sPAPRMachineState *spapr = opaque;
    int fd;

    /* Iteration header */
    if (!spapr->htab_shift) {
        qemu_put_be32(f, -1);
        return 0;
    } else {
        qemu_put_be32(f, 0);
    }

    if (!spapr->htab) {
        int rc;

        assert(kvm_enabled());

        fd = get_htab_fd(spapr);
        if (fd < 0) {
            return fd;
        }

        rc = kvmppc_save_htab(f, fd, MAX_KVM_BUF_SIZE, -1);
        if (rc < 0) {
            return rc;
        }
    } else {
        if (spapr->htab_first_pass) {
            htab_save_first_pass(f, spapr, -1);
        }
        htab_save_later_pass(f, spapr, -1);
    }

    /* End marker */
    htab_save_end_marker(f);

    return 0;
}

static int htab_load(QEMUFile *f, void *opaque, int version_id)
{
    sPAPRMachineState *spapr = opaque;
    uint32_t section_hdr;
    int fd = -1;
    Error *local_err = NULL;

    if (version_id < 1 || version_id > 1) {
        error_report("htab_load() bad version");
        return -EINVAL;
    }

    section_hdr = qemu_get_be32(f);

    if (section_hdr == -1) {
        spapr_free_hpt(spapr);
        return 0;
    }

    if (section_hdr) {
        /* First section gives the htab size */
        spapr_reallocate_hpt(spapr, section_hdr, &local_err);
        if (local_err) {
            error_report_err(local_err);
            return -EINVAL;
        }
        return 0;
    }

    if (!spapr->htab) {
        assert(kvm_enabled());

        fd = kvmppc_get_htab_fd(true, 0, &local_err);
        if (fd < 0) {
            error_report_err(local_err);
            return fd;
        }
    }

    while (true) {
        uint32_t index;
        uint16_t n_valid, n_invalid;

        index = qemu_get_be32(f);
        n_valid = qemu_get_be16(f);
        n_invalid = qemu_get_be16(f);

        if ((index == 0) && (n_valid == 0) && (n_invalid == 0)) {
            /* End of Stream */
            break;
        }

        if ((index + n_valid + n_invalid) >
            (HTAB_SIZE(spapr) / HASH_PTE_SIZE_64)) {
            /* Bad index in stream */
            error_report(
                "htab_load() bad index %d (%hd+%hd entries) in htab stream (htab_shift=%d)",
                index, n_valid, n_invalid, spapr->htab_shift);
            return -EINVAL;
        }

        if (spapr->htab) {
            if (n_valid) {
                qemu_get_buffer(f, HPTE(spapr->htab, index),
                                HASH_PTE_SIZE_64 * n_valid);
            }
            if (n_invalid) {
                memset(HPTE(spapr->htab, index + n_valid), 0,
                       HASH_PTE_SIZE_64 * n_invalid);
            }
        } else {
            int rc;

            assert(fd >= 0);

            rc = kvmppc_load_htab_chunk(f, fd, index, n_valid, n_invalid);
            if (rc < 0) {
                return rc;
            }
        }
    }

    if (!spapr->htab) {
        assert(fd >= 0);
        close(fd);
    }

    return 0;
}

static void htab_save_cleanup(void *opaque)
{
    sPAPRMachineState *spapr = opaque;

    close_htab_fd(spapr);
}

static SaveVMHandlers savevm_htab_handlers = {
    .save_setup = htab_save_setup,
    .save_live_iterate = htab_save_iterate,
    .save_live_complete_precopy = htab_save_complete,
    .save_cleanup = htab_save_cleanup,
    .load_state = htab_load,
};

static void spapr_boot_set(void *opaque, const char *boot_device,
                           Error **errp)
{
    MachineState *machine = MACHINE(opaque);
    machine->boot_order = g_strdup(boot_device);
}

static void spapr_create_lmb_dr_connectors(sPAPRMachineState *spapr)
{
    MachineState *machine = MACHINE(spapr);
    uint64_t lmb_size = SPAPR_MEMORY_BLOCK_SIZE;
    uint32_t nr_lmbs = (machine->maxram_size - machine->ram_size)/lmb_size;
    int i;

    for (i = 0; i < nr_lmbs; i++) {
        uint64_t addr;

        addr = i * lmb_size + machine->device_memory->base;
        spapr_dr_connector_new(OBJECT(spapr), TYPE_SPAPR_DRC_LMB,
                               addr / lmb_size);
    }
}

/*
 * If RAM size, maxmem size and individual node mem sizes aren't aligned
 * to SPAPR_MEMORY_BLOCK_SIZE(256MB), then refuse to start the guest
 * since we can't support such unaligned sizes with DRCONF_MEMORY.
 */
static void spapr_validate_node_memory(MachineState *machine, Error **errp)
{
    int i;

    if (machine->ram_size % SPAPR_MEMORY_BLOCK_SIZE) {
        error_setg(errp, "Memory size 0x" RAM_ADDR_FMT
                   " is not aligned to %" PRIu64 " MiB",
                   machine->ram_size,
                   SPAPR_MEMORY_BLOCK_SIZE / MiB);
        return;
    }

    if (machine->maxram_size % SPAPR_MEMORY_BLOCK_SIZE) {
        error_setg(errp, "Maximum memory size 0x" RAM_ADDR_FMT
                   " is not aligned to %" PRIu64 " MiB",
                   machine->ram_size,
                   SPAPR_MEMORY_BLOCK_SIZE / MiB);
        return;
    }

    for (i = 0; i < nb_numa_nodes; i++) {
        if (numa_info[i].node_mem % SPAPR_MEMORY_BLOCK_SIZE) {
            error_setg(errp,
                       "Node %d memory size 0x%" PRIx64
                       " is not aligned to %" PRIu64 " MiB",
                       i, numa_info[i].node_mem,
                       SPAPR_MEMORY_BLOCK_SIZE / MiB);
            return;
        }
    }
}

/* find cpu slot in machine->possible_cpus by core_id */
static CPUArchId *spapr_find_cpu_slot(MachineState *ms, uint32_t id, int *idx)
{
    int index = id / smp_threads;

    if (index >= ms->possible_cpus->len) {
        return NULL;
    }
    if (idx) {
        *idx = index;
    }
    return &ms->possible_cpus->cpus[index];
}

static void spapr_set_vsmt_mode(sPAPRMachineState *spapr, Error **errp)
{
    Error *local_err = NULL;
    bool vsmt_user = !!spapr->vsmt;
    int kvm_smt = kvmppc_smt_threads();
    int ret;

    if (!kvm_enabled() && (smp_threads > 1)) {
        error_setg(&local_err, "TCG cannot support more than 1 thread/core "
                     "on a pseries machine");
        goto out;
    }
    if (!is_power_of_2(smp_threads)) {
        error_setg(&local_err, "Cannot support %d threads/core on a pseries "
                     "machine because it must be a power of 2", smp_threads);
        goto out;
    }

    /* Detemine the VSMT mode to use: */
    if (vsmt_user) {
        if (spapr->vsmt < smp_threads) {
            error_setg(&local_err, "Cannot support VSMT mode %d"
                         " because it must be >= threads/core (%d)",
                         spapr->vsmt, smp_threads);
            goto out;
        }
        /* In this case, spapr->vsmt has been set by the command line */
    } else {
        /*
         * Default VSMT value is tricky, because we need it to be as
         * consistent as possible (for migration), but this requires
         * changing it for at least some existing cases.  We pick 8 as
         * the value that we'd get with KVM on POWER8, the
         * overwhelmingly common case in production systems.
         */
        spapr->vsmt = MAX(8, smp_threads);
    }

    /* KVM: If necessary, set the SMT mode: */
    if (kvm_enabled() && (spapr->vsmt != kvm_smt)) {
        ret = kvmppc_set_smt_threads(spapr->vsmt);
        if (ret) {
            /* Looks like KVM isn't able to change VSMT mode */
            error_setg(&local_err,
                       "Failed to set KVM's VSMT mode to %d (errno %d)",
                       spapr->vsmt, ret);
            /* We can live with that if the default one is big enough
             * for the number of threads, and a submultiple of the one
             * we want.  In this case we'll waste some vcpu ids, but
             * behaviour will be correct */
            if ((kvm_smt >= smp_threads) && ((spapr->vsmt % kvm_smt) == 0)) {
                warn_report_err(local_err);
                local_err = NULL;
                goto out;
            } else {
                if (!vsmt_user) {
                    error_append_hint(&local_err,
                                      "On PPC, a VM with %d threads/core"
                                      " on a host with %d threads/core"
                                      " requires the use of VSMT mode %d.\n",
                                      smp_threads, kvm_smt, spapr->vsmt);
                }
                kvmppc_hint_smt_possible(&local_err);
                goto out;
            }
        }
    }
    /* else TCG: nothing to do currently */
out:
    error_propagate(errp, local_err);
}

static void spapr_init_cpus(sPAPRMachineState *spapr)
{
    MachineState *machine = MACHINE(spapr);
    MachineClass *mc = MACHINE_GET_CLASS(machine);
    sPAPRMachineClass *smc = SPAPR_MACHINE_GET_CLASS(machine);
    const char *type = spapr_get_cpu_core_type(machine->cpu_type);
    const CPUArchIdList *possible_cpus;
    int boot_cores_nr = smp_cpus / smp_threads;
    int i;

    possible_cpus = mc->possible_cpu_arch_ids(machine);
    if (mc->has_hotpluggable_cpus) {
        if (smp_cpus % smp_threads) {
            error_report("smp_cpus (%u) must be multiple of threads (%u)",
                         smp_cpus, smp_threads);
            exit(1);
        }
        if (max_cpus % smp_threads) {
            error_report("max_cpus (%u) must be multiple of threads (%u)",
                         max_cpus, smp_threads);
            exit(1);
        }
    } else {
        if (max_cpus != smp_cpus) {
            error_report("This machine version does not support CPU hotplug");
            exit(1);
        }
        boot_cores_nr = possible_cpus->len;
    }

    /* VSMT must be set in order to be able to compute VCPU ids, ie to
     * call xics_max_server_number() or spapr_vcpu_id().
     */
    spapr_set_vsmt_mode(spapr, &error_fatal);

    if (smc->pre_2_10_has_unused_icps) {
        int i;

        for (i = 0; i < xics_max_server_number(spapr); i++) {
            /* Dummy entries get deregistered when real ICPState objects
             * are registered during CPU core hotplug.
             */
            pre_2_10_vmstate_register_dummy_icp(i);
        }
    }

    for (i = 0; i < possible_cpus->len; i++) {
        int core_id = i * smp_threads;

        if (mc->has_hotpluggable_cpus) {
            spapr_dr_connector_new(OBJECT(spapr), TYPE_SPAPR_DRC_CPU,
                                   spapr_vcpu_id(spapr, core_id));
        }

        if (i < boot_cores_nr) {
            Object *core  = object_new(type);
            int nr_threads = smp_threads;

            /* Handle the partially filled core for older machine types */
            if ((i + 1) * smp_threads >= smp_cpus) {
                nr_threads = smp_cpus - i * smp_threads;
            }

            object_property_set_int(core, nr_threads, "nr-threads",
                                    &error_fatal);
            object_property_set_int(core, core_id, CPU_CORE_PROP_CORE_ID,
                                    &error_fatal);
            object_property_set_bool(core, true, "realized", &error_fatal);
        }
    }
}

/* pSeries LPAR / sPAPR hardware init */
static void spapr_machine_init(MachineState *machine)
{
    sPAPRMachineState *spapr = SPAPR_MACHINE(machine);
    sPAPRMachineClass *smc = SPAPR_MACHINE_GET_CLASS(machine);
    const char *kernel_filename = machine->kernel_filename;
    const char *initrd_filename = machine->initrd_filename;
    PCIHostState *phb;
    int i;
    MemoryRegion *sysmem = get_system_memory();
    MemoryRegion *ram = g_new(MemoryRegion, 1);
    hwaddr node0_size = spapr_node0_size(machine);
    long load_limit, fw_size;
    char *filename;
    Error *resize_hpt_err = NULL;

    msi_nonbroken = true;

    QLIST_INIT(&spapr->phbs);
    QTAILQ_INIT(&spapr->pending_dimm_unplugs);

    /* Determine capabilities to run with */
    spapr_caps_init(spapr);

    kvmppc_check_papr_resize_hpt(&resize_hpt_err);
    if (spapr->resize_hpt == SPAPR_RESIZE_HPT_DEFAULT) {
        /*
         * If the user explicitly requested a mode we should either
         * supply it, or fail completely (which we do below).  But if
         * it's not set explicitly, we reset our mode to something
         * that works
         */
        if (resize_hpt_err) {
            spapr->resize_hpt = SPAPR_RESIZE_HPT_DISABLED;
            error_free(resize_hpt_err);
            resize_hpt_err = NULL;
        } else {
            spapr->resize_hpt = smc->resize_hpt_default;
        }
    }

    assert(spapr->resize_hpt != SPAPR_RESIZE_HPT_DEFAULT);

    if ((spapr->resize_hpt != SPAPR_RESIZE_HPT_DISABLED) && resize_hpt_err) {
        /*
         * User requested HPT resize, but this host can't supply it.  Bail out
         */
        error_report_err(resize_hpt_err);
        exit(1);
    }

    spapr->rma_size = node0_size;

    /* With KVM, we don't actually know whether KVM supports an
     * unbounded RMA (PR KVM) or is limited by the hash table size
     * (HV KVM using VRMA), so we always assume the latter
     *
     * In that case, we also limit the initial allocations for RTAS
     * etc... to 256M since we have no way to know what the VRMA size
     * is going to be as it depends on the size of the hash table
     * which isn't determined yet.
     */
    if (kvm_enabled()) {
        spapr->vrma_adjust = 1;
        spapr->rma_size = MIN(spapr->rma_size, 0x10000000);
    }

    /* Actually we don't support unbounded RMA anymore since we added
     * proper emulation of HV mode. The max we can get is 16G which
     * also happens to be what we configure for PAPR mode so make sure
     * we don't do anything bigger than that
     */
    spapr->rma_size = MIN(spapr->rma_size, 0x400000000ull);

    if (spapr->rma_size > node0_size) {
        error_report("Numa node 0 has to span the RMA (%#08"HWADDR_PRIx")",
                     spapr->rma_size);
        exit(1);
    }

    /* Setup a load limit for the ramdisk leaving room for SLOF and FDT */
    load_limit = MIN(spapr->rma_size, RTAS_MAX_ADDR) - FW_OVERHEAD;

    /* Set up Interrupt Controller before we create the VCPUs */
    xics_system_init(machine, XICS_IRQS_SPAPR, &error_fatal);

    /* Set up containers for ibm,client-architecture-support negotiated options
     */
    spapr->ov5 = spapr_ovec_new();
    spapr->ov5_cas = spapr_ovec_new();

    if (smc->dr_lmb_enabled) {
        spapr_ovec_set(spapr->ov5, OV5_DRCONF_MEMORY);
        spapr_validate_node_memory(machine, &error_fatal);
    }

    spapr_ovec_set(spapr->ov5, OV5_FORM1_AFFINITY);

    /* advertise support for dedicated HP event source to guests */
    if (spapr->use_hotplug_event_source) {
        spapr_ovec_set(spapr->ov5, OV5_HP_EVT);
    }

    /* advertise support for HPT resizing */
    if (spapr->resize_hpt != SPAPR_RESIZE_HPT_DISABLED) {
        spapr_ovec_set(spapr->ov5, OV5_HPT_RESIZE);
    }

    /* advertise support for ibm,dyamic-memory-v2 */
    spapr_ovec_set(spapr->ov5, OV5_DRMEM_V2);

    /* init CPUs */
    spapr_init_cpus(spapr);

    if ((!kvm_enabled() || kvmppc_has_cap_mmu_radix()) &&
        ppc_type_check_compat(machine->cpu_type, CPU_POWERPC_LOGICAL_3_00, 0,
                              spapr->max_compat_pvr)) {
        /* KVM and TCG always allow GTSE with radix... */
        spapr_ovec_set(spapr->ov5, OV5_MMU_RADIX_GTSE);
    }
    /* ... but not with hash (currently). */

    if (kvm_enabled()) {
        /* Enable H_LOGICAL_CI_* so SLOF can talk to in-kernel devices */
        kvmppc_enable_logical_ci_hcalls();
        kvmppc_enable_set_mode_hcall();

        /* H_CLEAR_MOD/_REF are mandatory in PAPR, but off by default */
        kvmppc_enable_clear_ref_mod_hcalls();
    }

    /* allocate RAM */
    memory_region_allocate_system_memory(ram, NULL, "ppc_spapr.ram",
                                         machine->ram_size);
    memory_region_add_subregion(sysmem, 0, ram);

    /* always allocate the device memory information */
    machine->device_memory = g_malloc0(sizeof(*machine->device_memory));

    /* initialize hotplug memory address space */
    if (machine->ram_size < machine->maxram_size) {
        ram_addr_t device_mem_size = machine->maxram_size - machine->ram_size;
        /*
         * Limit the number of hotpluggable memory slots to half the number
         * slots that KVM supports, leaving the other half for PCI and other
         * devices. However ensure that number of slots doesn't drop below 32.
         */
        int max_memslots = kvm_enabled() ? kvm_get_max_memslots() / 2 :
                           SPAPR_MAX_RAM_SLOTS;

        if (max_memslots < SPAPR_MAX_RAM_SLOTS) {
            max_memslots = SPAPR_MAX_RAM_SLOTS;
        }
        if (machine->ram_slots > max_memslots) {
            error_report("Specified number of memory slots %"
                         PRIu64" exceeds max supported %d",
                         machine->ram_slots, max_memslots);
            exit(1);
        }

        machine->device_memory->base = ROUND_UP(machine->ram_size,
                                                SPAPR_DEVICE_MEM_ALIGN);
        memory_region_init(&machine->device_memory->mr, OBJECT(spapr),
                           "device-memory", device_mem_size);
        memory_region_add_subregion(sysmem, machine->device_memory->base,
                                    &machine->device_memory->mr);
    }

    if (smc->dr_lmb_enabled) {
        spapr_create_lmb_dr_connectors(spapr);
    }

    filename = qemu_find_file(QEMU_FILE_TYPE_BIOS, "spapr-rtas.bin");
    if (!filename) {
        error_report("Could not find LPAR rtas '%s'", "spapr-rtas.bin");
        exit(1);
    }
    spapr->rtas_size = get_image_size(filename);
    if (spapr->rtas_size < 0) {
        error_report("Could not get size of LPAR rtas '%s'", filename);
        exit(1);
    }
    spapr->rtas_blob = g_malloc(spapr->rtas_size);
    if (load_image_size(filename, spapr->rtas_blob, spapr->rtas_size) < 0) {
        error_report("Could not load LPAR rtas '%s'", filename);
        exit(1);
    }
    if (spapr->rtas_size > RTAS_MAX_SIZE) {
        error_report("RTAS too big ! 0x%zx bytes (max is 0x%x)",
                     (size_t)spapr->rtas_size, RTAS_MAX_SIZE);
        exit(1);
    }
    g_free(filename);

    /* Set up RTAS event infrastructure */
    spapr_events_init(spapr);

    /* Set up the RTC RTAS interfaces */
    spapr_rtc_create(spapr);

    /* Set up VIO bus */
    spapr->vio_bus = spapr_vio_bus_init();

    for (i = 0; i < serial_max_hds(); i++) {
        if (serial_hd(i)) {
            spapr_vty_create(spapr->vio_bus, serial_hd(i));
        }
    }

    /* We always have at least the nvram device on VIO */
    spapr_create_nvram(spapr);

    /* Set up PCI */
    spapr_pci_rtas_init();

    phb = spapr_create_phb(spapr, 0);

    for (i = 0; i < nb_nics; i++) {
        NICInfo *nd = &nd_table[i];

        if (!nd->model) {
            nd->model = g_strdup("spapr-vlan");
        }

        if (g_str_equal(nd->model, "spapr-vlan") ||
            g_str_equal(nd->model, "ibmveth")) {
            spapr_vlan_create(spapr->vio_bus, nd);
        } else {
            pci_nic_init_nofail(&nd_table[i], phb->bus, nd->model, NULL);
        }
    }

    for (i = 0; i <= drive_get_max_bus(IF_SCSI); i++) {
        spapr_vscsi_create(spapr->vio_bus);
    }

    /* Graphics */
    if (spapr_vga_init(phb->bus, &error_fatal)) {
        spapr->has_graphics = true;
        machine->usb |= defaults_enabled() && !machine->usb_disabled;
    }

    if (machine->usb) {
        if (smc->use_ohci_by_default) {
            pci_create_simple(phb->bus, -1, "pci-ohci");
        } else {
            pci_create_simple(phb->bus, -1, "nec-usb-xhci");
        }

        if (spapr->has_graphics) {
            USBBus *usb_bus = usb_bus_find(-1);

            usb_create_simple(usb_bus, "usb-kbd");
            usb_create_simple(usb_bus, "usb-mouse");
        }
    }

    if (spapr->rma_size < (MIN_RMA_SLOF * MiB)) {
        error_report(
            "pSeries SLOF firmware requires >= %ldM guest RMA (Real Mode Area memory)",
            MIN_RMA_SLOF);
        exit(1);
    }

    if (kernel_filename) {
        uint64_t lowaddr = 0;

        spapr->kernel_size = load_elf(kernel_filename, translate_kernel_address,
                                      NULL, NULL, &lowaddr, NULL, 1,
                                      PPC_ELF_MACHINE, 0, 0);
        if (spapr->kernel_size == ELF_LOAD_WRONG_ENDIAN) {
            spapr->kernel_size = load_elf(kernel_filename,
                                          translate_kernel_address, NULL, NULL,
                                          &lowaddr, NULL, 0, PPC_ELF_MACHINE,
                                          0, 0);
            spapr->kernel_le = spapr->kernel_size > 0;
        }
        if (spapr->kernel_size < 0) {
            error_report("error loading %s: %s", kernel_filename,
                         load_elf_strerror(spapr->kernel_size));
            exit(1);
        }

        /* load initrd */
        if (initrd_filename) {
            /* Try to locate the initrd in the gap between the kernel
             * and the firmware. Add a bit of space just in case
             */
            spapr->initrd_base = (KERNEL_LOAD_ADDR + spapr->kernel_size
                                  + 0x1ffff) & ~0xffff;
            spapr->initrd_size = load_image_targphys(initrd_filename,
                                                     spapr->initrd_base,
                                                     load_limit
                                                     - spapr->initrd_base);
            if (spapr->initrd_size < 0) {
                error_report("could not load initial ram disk '%s'",
                             initrd_filename);
                exit(1);
            }
        }
    }

    if (bios_name == NULL) {
        bios_name = FW_FILE_NAME;
    }
    filename = qemu_find_file(QEMU_FILE_TYPE_BIOS, bios_name);
    if (!filename) {
        error_report("Could not find LPAR firmware '%s'", bios_name);
        exit(1);
    }
    fw_size = load_image_targphys(filename, 0, FW_MAX_SIZE);
    if (fw_size <= 0) {
        error_report("Could not load LPAR firmware '%s'", filename);
        exit(1);
    }
    g_free(filename);

    /* FIXME: Should register things through the MachineState's qdev
     * interface, this is a legacy from the sPAPREnvironment structure
     * which predated MachineState but had a similar function */
    vmstate_register(NULL, 0, &vmstate_spapr, spapr);
    register_savevm_live(NULL, "spapr/htab", -1, 1,
                         &savevm_htab_handlers, spapr);

    qemu_register_boot_set(spapr_boot_set, spapr);

    if (kvm_enabled()) {
        /* to stop and start vmclock */
        qemu_add_vm_change_state_handler(cpu_ppc_clock_vm_state_change,
                                         &spapr->tb);

        kvmppc_spapr_enable_inkernel_multitce();
    }
}

static int spapr_kvm_type(const char *vm_type)
{
    if (!vm_type) {
        return 0;
    }

    if (!strcmp(vm_type, "HV")) {
        return 1;
    }

    if (!strcmp(vm_type, "PR")) {
        return 2;
    }

    error_report("Unknown kvm-type specified '%s'", vm_type);
    exit(1);
}

/*
 * Implementation of an interface to adjust firmware path
 * for the bootindex property handling.
 */
static char *spapr_get_fw_dev_path(FWPathProvider *p, BusState *bus,
                                   DeviceState *dev)
{
#define CAST(type, obj, name) \
    ((type *)object_dynamic_cast(OBJECT(obj), (name)))
    SCSIDevice *d = CAST(SCSIDevice,  dev, TYPE_SCSI_DEVICE);
    sPAPRPHBState *phb = CAST(sPAPRPHBState, dev, TYPE_SPAPR_PCI_HOST_BRIDGE);
    VHostSCSICommon *vsc = CAST(VHostSCSICommon, dev, TYPE_VHOST_SCSI_COMMON);

    if (d) {
        void *spapr = CAST(void, bus->parent, "spapr-vscsi");
        VirtIOSCSI *virtio = CAST(VirtIOSCSI, bus->parent, TYPE_VIRTIO_SCSI);
        USBDevice *usb = CAST(USBDevice, bus->parent, TYPE_USB_DEVICE);

        if (spapr) {
            /*
             * Replace "channel@0/disk@0,0" with "disk@8000000000000000":
             * We use SRP luns of the form 8000 | (bus << 8) | (id << 5) | lun
             * in the top 16 bits of the 64-bit LUN
             */
            unsigned id = 0x8000 | (d->id << 8) | d->lun;
            return g_strdup_printf("%s@%"PRIX64, qdev_fw_name(dev),
                                   (uint64_t)id << 48);
        } else if (virtio) {
            /*
             * We use SRP luns of the form 01000000 | (target << 8) | lun
             * in the top 32 bits of the 64-bit LUN
             * Note: the quote above is from SLOF and it is wrong,
             * the actual binding is:
             * swap 0100 or 10 << or 20 << ( target lun-id -- srplun )
             */
            unsigned id = 0x1000000 | (d->id << 16) | d->lun;
            if (d->lun >= 256) {
                /* Use the LUN "flat space addressing method" */
                id |= 0x4000;
            }
            return g_strdup_printf("%s@%"PRIX64, qdev_fw_name(dev),
                                   (uint64_t)id << 32);
        } else if (usb) {
            /*
             * We use SRP luns of the form 01000000 | (usb-port << 16) | lun
             * in the top 32 bits of the 64-bit LUN
             */
            unsigned usb_port = atoi(usb->port->path);
            unsigned id = 0x1000000 | (usb_port << 16) | d->lun;
            return g_strdup_printf("%s@%"PRIX64, qdev_fw_name(dev),
                                   (uint64_t)id << 32);
        }
    }

    /*
     * SLOF probes the USB devices, and if it recognizes that the device is a
     * storage device, it changes its name to "storage" instead of "usb-host",
     * and additionally adds a child node for the SCSI LUN, so the correct
     * boot path in SLOF is something like .../storage@1/disk@xxx" instead.
     */
    if (strcmp("usb-host", qdev_fw_name(dev)) == 0) {
        USBDevice *usbdev = CAST(USBDevice, dev, TYPE_USB_DEVICE);
        if (usb_host_dev_is_scsi_storage(usbdev)) {
            return g_strdup_printf("storage@%s/disk", usbdev->port->path);
        }
    }

    if (phb) {
        /* Replace "pci" with "pci@800000020000000" */
        return g_strdup_printf("pci@%"PRIX64, phb->buid);
    }

    if (vsc) {
        /* Same logic as virtio above */
        unsigned id = 0x1000000 | (vsc->target << 16) | vsc->lun;
        return g_strdup_printf("disk@%"PRIX64, (uint64_t)id << 32);
    }

    if (g_str_equal("pci-bridge", qdev_fw_name(dev))) {
        /* SLOF uses "pci" instead of "pci-bridge" for PCI bridges */
        PCIDevice *pcidev = CAST(PCIDevice, dev, TYPE_PCI_DEVICE);
        return g_strdup_printf("pci@%x", PCI_SLOT(pcidev->devfn));
    }

    return NULL;
}

static char *spapr_get_kvm_type(Object *obj, Error **errp)
{
    sPAPRMachineState *spapr = SPAPR_MACHINE(obj);

    return g_strdup(spapr->kvm_type);
}

static void spapr_set_kvm_type(Object *obj, const char *value, Error **errp)
{
    sPAPRMachineState *spapr = SPAPR_MACHINE(obj);

    g_free(spapr->kvm_type);
    spapr->kvm_type = g_strdup(value);
}

static bool spapr_get_modern_hotplug_events(Object *obj, Error **errp)
{
    sPAPRMachineState *spapr = SPAPR_MACHINE(obj);

    return spapr->use_hotplug_event_source;
}

static void spapr_set_modern_hotplug_events(Object *obj, bool value,
                                            Error **errp)
{
    sPAPRMachineState *spapr = SPAPR_MACHINE(obj);

    spapr->use_hotplug_event_source = value;
}

static bool spapr_get_msix_emulation(Object *obj, Error **errp)
{
    return true;
}

static char *spapr_get_resize_hpt(Object *obj, Error **errp)
{
    sPAPRMachineState *spapr = SPAPR_MACHINE(obj);

    switch (spapr->resize_hpt) {
    case SPAPR_RESIZE_HPT_DEFAULT:
        return g_strdup("default");
    case SPAPR_RESIZE_HPT_DISABLED:
        return g_strdup("disabled");
    case SPAPR_RESIZE_HPT_ENABLED:
        return g_strdup("enabled");
    case SPAPR_RESIZE_HPT_REQUIRED:
        return g_strdup("required");
    }
    g_assert_not_reached();
}

static void spapr_set_resize_hpt(Object *obj, const char *value, Error **errp)
{
    sPAPRMachineState *spapr = SPAPR_MACHINE(obj);

    if (strcmp(value, "default") == 0) {
        spapr->resize_hpt = SPAPR_RESIZE_HPT_DEFAULT;
    } else if (strcmp(value, "disabled") == 0) {
        spapr->resize_hpt = SPAPR_RESIZE_HPT_DISABLED;
    } else if (strcmp(value, "enabled") == 0) {
        spapr->resize_hpt = SPAPR_RESIZE_HPT_ENABLED;
    } else if (strcmp(value, "required") == 0) {
        spapr->resize_hpt = SPAPR_RESIZE_HPT_REQUIRED;
    } else {
        error_setg(errp, "Bad value for \"resize-hpt\" property");
    }
}

static void spapr_get_vsmt(Object *obj, Visitor *v, const char *name,
                                   void *opaque, Error **errp)
{
    visit_type_uint32(v, name, (uint32_t *)opaque, errp);
}

static void spapr_set_vsmt(Object *obj, Visitor *v, const char *name,
                                   void *opaque, Error **errp)
{
    visit_type_uint32(v, name, (uint32_t *)opaque, errp);
}

static void spapr_instance_init(Object *obj)
{
    sPAPRMachineState *spapr = SPAPR_MACHINE(obj);

    spapr->htab_fd = -1;
    spapr->use_hotplug_event_source = true;
    object_property_add_str(obj, "kvm-type",
                            spapr_get_kvm_type, spapr_set_kvm_type, NULL);
    object_property_set_description(obj, "kvm-type",
                                    "Specifies the KVM virtualization mode (HV, PR)",
                                    NULL);
    object_property_add_bool(obj, "modern-hotplug-events",
                            spapr_get_modern_hotplug_events,
                            spapr_set_modern_hotplug_events,
                            NULL);
    object_property_set_description(obj, "modern-hotplug-events",
                                    "Use dedicated hotplug event mechanism in"
                                    " place of standard EPOW events when possible"
                                    " (required for memory hot-unplug support)",
                                    NULL);
    ppc_compat_add_property(obj, "max-cpu-compat", &spapr->max_compat_pvr,
                            "Maximum permitted CPU compatibility mode",
                            &error_fatal);

    object_property_add_str(obj, "resize-hpt",
                            spapr_get_resize_hpt, spapr_set_resize_hpt, NULL);
    object_property_set_description(obj, "resize-hpt",
                                    "Resizing of the Hash Page Table (enabled, disabled, required)",
                                    NULL);
    object_property_add(obj, "vsmt", "uint32", spapr_get_vsmt,
                        spapr_set_vsmt, NULL, &spapr->vsmt, &error_abort);
    object_property_set_description(obj, "vsmt",
                                    "Virtual SMT: KVM behaves as if this were"
                                    " the host's SMT mode", &error_abort);
    object_property_add_bool(obj, "vfio-no-msix-emulation",
                             spapr_get_msix_emulation, NULL, NULL);
}

static void spapr_machine_finalizefn(Object *obj)
{
    sPAPRMachineState *spapr = SPAPR_MACHINE(obj);

    g_free(spapr->kvm_type);
}

void spapr_do_system_reset_on_cpu(CPUState *cs, run_on_cpu_data arg)
{
    cpu_synchronize_state(cs);
    ppc_cpu_do_system_reset(cs);
}

static void spapr_nmi(NMIState *n, int cpu_index, Error **errp)
{
    CPUState *cs;

    CPU_FOREACH(cs) {
        async_run_on_cpu(cs, spapr_do_system_reset_on_cpu, RUN_ON_CPU_NULL);
    }
}

static void spapr_add_lmbs(DeviceState *dev, uint64_t addr_start, uint64_t size,
                           uint32_t node, bool dedicated_hp_event_source,
                           Error **errp)
{
    sPAPRDRConnector *drc;
    uint32_t nr_lmbs = size/SPAPR_MEMORY_BLOCK_SIZE;
    int i, fdt_offset, fdt_size;
    void *fdt;
    uint64_t addr = addr_start;
    bool hotplugged = spapr_drc_hotplugged(dev);
    Error *local_err = NULL;

    for (i = 0; i < nr_lmbs; i++) {
        drc = spapr_drc_by_id(TYPE_SPAPR_DRC_LMB,
                              addr / SPAPR_MEMORY_BLOCK_SIZE);
        g_assert(drc);

        fdt = create_device_tree(&fdt_size);
        fdt_offset = spapr_populate_memory_node(fdt, node, addr,
                                                SPAPR_MEMORY_BLOCK_SIZE);

        spapr_drc_attach(drc, dev, fdt, fdt_offset, &local_err);
        if (local_err) {
            while (addr > addr_start) {
                addr -= SPAPR_MEMORY_BLOCK_SIZE;
                drc = spapr_drc_by_id(TYPE_SPAPR_DRC_LMB,
                                      addr / SPAPR_MEMORY_BLOCK_SIZE);
                spapr_drc_detach(drc);
            }
            g_free(fdt);
            error_propagate(errp, local_err);
            return;
        }
        if (!hotplugged) {
            spapr_drc_reset(drc);
        }
        addr += SPAPR_MEMORY_BLOCK_SIZE;
    }
    /* send hotplug notification to the
     * guest only in case of hotplugged memory
     */
    if (hotplugged) {
        if (dedicated_hp_event_source) {
            drc = spapr_drc_by_id(TYPE_SPAPR_DRC_LMB,
                                  addr_start / SPAPR_MEMORY_BLOCK_SIZE);
            spapr_hotplug_req_add_by_count_indexed(SPAPR_DR_CONNECTOR_TYPE_LMB,
                                                   nr_lmbs,
                                                   spapr_drc_index(drc));
        } else {
            spapr_hotplug_req_add_by_count(SPAPR_DR_CONNECTOR_TYPE_LMB,
                                           nr_lmbs);
        }
    }
}

static void spapr_memory_plug(HotplugHandler *hotplug_dev, DeviceState *dev,
                              Error **errp)
{
    Error *local_err = NULL;
    sPAPRMachineState *ms = SPAPR_MACHINE(hotplug_dev);
    PCDIMMDevice *dimm = PC_DIMM(dev);
    PCDIMMDeviceClass *ddc = PC_DIMM_GET_CLASS(dimm);
    MemoryRegion *mr = ddc->get_memory_region(dimm, &error_abort);
    uint64_t align, size, addr;
    uint32_t node;

    align = memory_region_get_alignment(mr);
    size = memory_region_size(mr);

    pc_dimm_plug(dev, MACHINE(ms), align, &local_err);
    if (local_err) {
        goto out;
    }

    addr = object_property_get_uint(OBJECT(dimm),
                                    PC_DIMM_ADDR_PROP, &local_err);
    if (local_err) {
        goto out_unplug;
    }

    node = object_property_get_uint(OBJECT(dev), PC_DIMM_NODE_PROP,
                                    &error_abort);
    spapr_add_lmbs(dev, addr, size, node,
                   spapr_ovec_test(ms->ov5_cas, OV5_HP_EVT),
                   &local_err);
    if (local_err) {
        goto out_unplug;
    }

    return;

out_unplug:
    pc_dimm_unplug(dev, MACHINE(ms));
out:
    error_propagate(errp, local_err);
}

static void spapr_memory_pre_plug(HotplugHandler *hotplug_dev, DeviceState *dev,
                                  Error **errp)
{
    const sPAPRMachineClass *smc = SPAPR_MACHINE_GET_CLASS(hotplug_dev);
    sPAPRMachineState *spapr = SPAPR_MACHINE(hotplug_dev);
    PCDIMMDevice *dimm = PC_DIMM(dev);
    PCDIMMDeviceClass *ddc = PC_DIMM_GET_CLASS(dimm);
    MemoryRegion *mr;
    uint64_t size;
    Object *memdev;
    hwaddr pagesize;

    if (!smc->dr_lmb_enabled) {
        error_setg(errp, "Memory hotplug not supported for this machine");
        return;
    }

    mr = ddc->get_memory_region(dimm, errp);
    if (!mr) {
        return;
    }
    size = memory_region_size(mr);

    if (size % SPAPR_MEMORY_BLOCK_SIZE) {
        error_setg(errp, "Hotplugged memory size must be a multiple of "
                      "%" PRIu64 " MB", SPAPR_MEMORY_BLOCK_SIZE / MiB);
        return;
    }

    memdev = object_property_get_link(OBJECT(dimm), PC_DIMM_MEMDEV_PROP,
                                      &error_abort);
    pagesize = host_memory_backend_pagesize(MEMORY_BACKEND(memdev));
    spapr_check_pagesize(spapr, pagesize, errp);
}

struct sPAPRDIMMState {
    PCDIMMDevice *dimm;
    uint32_t nr_lmbs;
    QTAILQ_ENTRY(sPAPRDIMMState) next;
};

static sPAPRDIMMState *spapr_pending_dimm_unplugs_find(sPAPRMachineState *s,
                                                       PCDIMMDevice *dimm)
{
    sPAPRDIMMState *dimm_state = NULL;

    QTAILQ_FOREACH(dimm_state, &s->pending_dimm_unplugs, next) {
        if (dimm_state->dimm == dimm) {
            break;
        }
    }
    return dimm_state;
}

static sPAPRDIMMState *spapr_pending_dimm_unplugs_add(sPAPRMachineState *spapr,
                                                      uint32_t nr_lmbs,
                                                      PCDIMMDevice *dimm)
{
    sPAPRDIMMState *ds = NULL;

    /*
     * If this request is for a DIMM whose removal had failed earlier
     * (due to guest's refusal to remove the LMBs), we would have this
     * dimm already in the pending_dimm_unplugs list. In that
     * case don't add again.
     */
    ds = spapr_pending_dimm_unplugs_find(spapr, dimm);
    if (!ds) {
        ds = g_malloc0(sizeof(sPAPRDIMMState));
        ds->nr_lmbs = nr_lmbs;
        ds->dimm = dimm;
        QTAILQ_INSERT_HEAD(&spapr->pending_dimm_unplugs, ds, next);
    }
    return ds;
}

static void spapr_pending_dimm_unplugs_remove(sPAPRMachineState *spapr,
                                              sPAPRDIMMState *dimm_state)
{
    QTAILQ_REMOVE(&spapr->pending_dimm_unplugs, dimm_state, next);
    g_free(dimm_state);
}

static sPAPRDIMMState *spapr_recover_pending_dimm_state(sPAPRMachineState *ms,
                                                        PCDIMMDevice *dimm)
{
    sPAPRDRConnector *drc;
    PCDIMMDeviceClass *ddc = PC_DIMM_GET_CLASS(dimm);
    MemoryRegion *mr = ddc->get_memory_region(dimm, &error_abort);
    uint64_t size = memory_region_size(mr);
    uint32_t nr_lmbs = size / SPAPR_MEMORY_BLOCK_SIZE;
    uint32_t avail_lmbs = 0;
    uint64_t addr_start, addr;
    int i;

    addr_start = object_property_get_int(OBJECT(dimm), PC_DIMM_ADDR_PROP,
                                         &error_abort);

    addr = addr_start;
    for (i = 0; i < nr_lmbs; i++) {
        drc = spapr_drc_by_id(TYPE_SPAPR_DRC_LMB,
                              addr / SPAPR_MEMORY_BLOCK_SIZE);
        g_assert(drc);
        if (drc->dev) {
            avail_lmbs++;
        }
        addr += SPAPR_MEMORY_BLOCK_SIZE;
    }

    return spapr_pending_dimm_unplugs_add(ms, avail_lmbs, dimm);
}

/* Callback to be called during DRC release. */
void spapr_lmb_release(DeviceState *dev)
{
    HotplugHandler *hotplug_ctrl = qdev_get_hotplug_handler(dev);
    sPAPRMachineState *spapr = SPAPR_MACHINE(hotplug_ctrl);
    sPAPRDIMMState *ds = spapr_pending_dimm_unplugs_find(spapr, PC_DIMM(dev));

    /* This information will get lost if a migration occurs
     * during the unplug process. In this case recover it. */
    if (ds == NULL) {
        ds = spapr_recover_pending_dimm_state(spapr, PC_DIMM(dev));
        g_assert(ds);
        /* The DRC being examined by the caller at least must be counted */
        g_assert(ds->nr_lmbs);
    }

    if (--ds->nr_lmbs) {
        return;
    }

    /*
     * Now that all the LMBs have been removed by the guest, call the
     * unplug handler chain. This can never fail.
     */
    hotplug_handler_unplug(hotplug_ctrl, dev, &error_abort);
}

static void spapr_memory_unplug(HotplugHandler *hotplug_dev, DeviceState *dev)
{
    sPAPRMachineState *spapr = SPAPR_MACHINE(hotplug_dev);
    sPAPRDIMMState *ds = spapr_pending_dimm_unplugs_find(spapr, PC_DIMM(dev));

    pc_dimm_unplug(dev, MACHINE(hotplug_dev));
    object_unparent(OBJECT(dev));
    spapr_pending_dimm_unplugs_remove(spapr, ds);
}

static void spapr_memory_unplug_request(HotplugHandler *hotplug_dev,
                                        DeviceState *dev, Error **errp)
{
    sPAPRMachineState *spapr = SPAPR_MACHINE(hotplug_dev);
    Error *local_err = NULL;
    PCDIMMDevice *dimm = PC_DIMM(dev);
    PCDIMMDeviceClass *ddc = PC_DIMM_GET_CLASS(dimm);
    MemoryRegion *mr = ddc->get_memory_region(dimm, &error_abort);
    uint32_t nr_lmbs;
    uint64_t size, addr_start, addr;
    int i;
    sPAPRDRConnector *drc;

    size = memory_region_size(mr);
    nr_lmbs = size / SPAPR_MEMORY_BLOCK_SIZE;

    addr_start = object_property_get_uint(OBJECT(dimm), PC_DIMM_ADDR_PROP,
                                         &local_err);
    if (local_err) {
        goto out;
    }

    /*
     * An existing pending dimm state for this DIMM means that there is an
     * unplug operation in progress, waiting for the spapr_lmb_release
     * callback to complete the job (BQL can't cover that far). In this case,
     * bail out to avoid detaching DRCs that were already released.
     */
    if (spapr_pending_dimm_unplugs_find(spapr, dimm)) {
        error_setg(&local_err,
                   "Memory unplug already in progress for device %s",
                   dev->id);
        goto out;
    }

    spapr_pending_dimm_unplugs_add(spapr, nr_lmbs, dimm);

    addr = addr_start;
    for (i = 0; i < nr_lmbs; i++) {
        drc = spapr_drc_by_id(TYPE_SPAPR_DRC_LMB,
                              addr / SPAPR_MEMORY_BLOCK_SIZE);
        g_assert(drc);

        spapr_drc_detach(drc);
        addr += SPAPR_MEMORY_BLOCK_SIZE;
    }

    drc = spapr_drc_by_id(TYPE_SPAPR_DRC_LMB,
                          addr_start / SPAPR_MEMORY_BLOCK_SIZE);
    spapr_hotplug_req_remove_by_count_indexed(SPAPR_DR_CONNECTOR_TYPE_LMB,
                                              nr_lmbs, spapr_drc_index(drc));
out:
    error_propagate(errp, local_err);
}

static void *spapr_populate_hotplug_cpu_dt(CPUState *cs, int *fdt_offset,
                                           sPAPRMachineState *spapr)
{
    PowerPCCPU *cpu = POWERPC_CPU(cs);
    DeviceClass *dc = DEVICE_GET_CLASS(cs);
    int id = spapr_get_vcpu_id(cpu);
    void *fdt;
    int offset, fdt_size;
    char *nodename;

    fdt = create_device_tree(&fdt_size);
    nodename = g_strdup_printf("%s@%x", dc->fw_name, id);
    offset = fdt_add_subnode(fdt, 0, nodename);

    spapr_populate_cpu_dt(cs, fdt, offset, spapr);
    g_free(nodename);

    *fdt_offset = offset;
    return fdt;
}

/* Callback to be called during DRC release. */
void spapr_core_release(DeviceState *dev)
{
    HotplugHandler *hotplug_ctrl = qdev_get_hotplug_handler(dev);

    /* Call the unplug handler chain. This can never fail. */
    hotplug_handler_unplug(hotplug_ctrl, dev, &error_abort);
}

static void spapr_core_unplug(HotplugHandler *hotplug_dev, DeviceState *dev)
{
    MachineState *ms = MACHINE(hotplug_dev);
    sPAPRMachineClass *smc = SPAPR_MACHINE_GET_CLASS(ms);
    CPUCore *cc = CPU_CORE(dev);
    CPUArchId *core_slot = spapr_find_cpu_slot(ms, cc->core_id, NULL);

    if (smc->pre_2_10_has_unused_icps) {
        sPAPRCPUCore *sc = SPAPR_CPU_CORE(OBJECT(dev));
        int i;

        for (i = 0; i < cc->nr_threads; i++) {
            CPUState *cs = CPU(sc->threads[i]);

            pre_2_10_vmstate_register_dummy_icp(cs->cpu_index);
        }
    }

    assert(core_slot);
    core_slot->cpu = NULL;
    object_unparent(OBJECT(dev));
}

static
void spapr_core_unplug_request(HotplugHandler *hotplug_dev, DeviceState *dev,
                               Error **errp)
{
    sPAPRMachineState *spapr = SPAPR_MACHINE(OBJECT(hotplug_dev));
    int index;
    sPAPRDRConnector *drc;
    CPUCore *cc = CPU_CORE(dev);

    if (!spapr_find_cpu_slot(MACHINE(hotplug_dev), cc->core_id, &index)) {
        error_setg(errp, "Unable to find CPU core with core-id: %d",
                   cc->core_id);
        return;
    }
    if (index == 0) {
        error_setg(errp, "Boot CPU core may not be unplugged");
        return;
    }

    drc = spapr_drc_by_id(TYPE_SPAPR_DRC_CPU,
                          spapr_vcpu_id(spapr, cc->core_id));
    g_assert(drc);

    spapr_drc_detach(drc);

    spapr_hotplug_req_remove_by_index(drc);
}

static void spapr_core_plug(HotplugHandler *hotplug_dev, DeviceState *dev,
                            Error **errp)
{
    sPAPRMachineState *spapr = SPAPR_MACHINE(OBJECT(hotplug_dev));
    MachineClass *mc = MACHINE_GET_CLASS(spapr);
    sPAPRMachineClass *smc = SPAPR_MACHINE_CLASS(mc);
    sPAPRCPUCore *core = SPAPR_CPU_CORE(OBJECT(dev));
    CPUCore *cc = CPU_CORE(dev);
    CPUState *cs = CPU(core->threads[0]);
    sPAPRDRConnector *drc;
    Error *local_err = NULL;
    CPUArchId *core_slot;
    int index;
    bool hotplugged = spapr_drc_hotplugged(dev);

    core_slot = spapr_find_cpu_slot(MACHINE(hotplug_dev), cc->core_id, &index);
    if (!core_slot) {
        error_setg(errp, "Unable to find CPU core with core-id: %d",
                   cc->core_id);
        return;
    }
    drc = spapr_drc_by_id(TYPE_SPAPR_DRC_CPU,
                          spapr_vcpu_id(spapr, cc->core_id));

    g_assert(drc || !mc->has_hotpluggable_cpus);

    if (drc) {
        void *fdt;
        int fdt_offset;

        fdt = spapr_populate_hotplug_cpu_dt(cs, &fdt_offset, spapr);

        spapr_drc_attach(drc, dev, fdt, fdt_offset, &local_err);
        if (local_err) {
            g_free(fdt);
            error_propagate(errp, local_err);
            return;
        }

        if (hotplugged) {
            /*
             * Send hotplug notification interrupt to the guest only
             * in case of hotplugged CPUs.
             */
            spapr_hotplug_req_add_by_index(drc);
        } else {
            spapr_drc_reset(drc);
        }
    }

    core_slot->cpu = OBJECT(dev);

    if (smc->pre_2_10_has_unused_icps) {
        int i;

        for (i = 0; i < cc->nr_threads; i++) {
            cs = CPU(core->threads[i]);
            pre_2_10_vmstate_unregister_dummy_icp(cs->cpu_index);
        }
    }
}

static void spapr_core_pre_plug(HotplugHandler *hotplug_dev, DeviceState *dev,
                                Error **errp)
{
    MachineState *machine = MACHINE(OBJECT(hotplug_dev));
    MachineClass *mc = MACHINE_GET_CLASS(hotplug_dev);
    Error *local_err = NULL;
    CPUCore *cc = CPU_CORE(dev);
    const char *base_core_type = spapr_get_cpu_core_type(machine->cpu_type);
    const char *type = object_get_typename(OBJECT(dev));
    CPUArchId *core_slot;
    int index;

    if (dev->hotplugged && !mc->has_hotpluggable_cpus) {
        error_setg(&local_err, "CPU hotplug not supported for this machine");
        goto out;
    }

    if (strcmp(base_core_type, type)) {
        error_setg(&local_err, "CPU core type should be %s", base_core_type);
        goto out;
    }

    if (cc->core_id % smp_threads) {
        error_setg(&local_err, "invalid core id %d", cc->core_id);
        goto out;
    }

    /*
     * In general we should have homogeneous threads-per-core, but old
     * (pre hotplug support) machine types allow the last core to have
     * reduced threads as a compatibility hack for when we allowed
     * total vcpus not a multiple of threads-per-core.
     */
    if (mc->has_hotpluggable_cpus && (cc->nr_threads != smp_threads)) {
        error_setg(&local_err, "invalid nr-threads %d, must be %d",
                   cc->nr_threads, smp_threads);
        goto out;
    }

    core_slot = spapr_find_cpu_slot(MACHINE(hotplug_dev), cc->core_id, &index);
    if (!core_slot) {
        error_setg(&local_err, "core id %d out of range", cc->core_id);
        goto out;
    }

    if (core_slot->cpu) {
        error_setg(&local_err, "core %d already populated", cc->core_id);
        goto out;
    }

    numa_cpu_pre_plug(core_slot, dev, &local_err);

out:
    error_propagate(errp, local_err);
}

static void spapr_machine_device_plug(HotplugHandler *hotplug_dev,
                                      DeviceState *dev, Error **errp)
{
    if (object_dynamic_cast(OBJECT(dev), TYPE_PC_DIMM)) {
        spapr_memory_plug(hotplug_dev, dev, errp);
    } else if (object_dynamic_cast(OBJECT(dev), TYPE_SPAPR_CPU_CORE)) {
        spapr_core_plug(hotplug_dev, dev, errp);
    }
}

static void spapr_machine_device_unplug(HotplugHandler *hotplug_dev,
                                        DeviceState *dev, Error **errp)
{
    if (object_dynamic_cast(OBJECT(dev), TYPE_PC_DIMM)) {
        spapr_memory_unplug(hotplug_dev, dev);
    } else if (object_dynamic_cast(OBJECT(dev), TYPE_SPAPR_CPU_CORE)) {
        spapr_core_unplug(hotplug_dev, dev);
    }
}

static void spapr_machine_device_unplug_request(HotplugHandler *hotplug_dev,
                                                DeviceState *dev, Error **errp)
{
    sPAPRMachineState *sms = SPAPR_MACHINE(OBJECT(hotplug_dev));
    MachineClass *mc = MACHINE_GET_CLASS(sms);

    if (object_dynamic_cast(OBJECT(dev), TYPE_PC_DIMM)) {
        if (spapr_ovec_test(sms->ov5_cas, OV5_HP_EVT)) {
            spapr_memory_unplug_request(hotplug_dev, dev, errp);
        } else {
            /* NOTE: this means there is a window after guest reset, prior to
             * CAS negotiation, where unplug requests will fail due to the
             * capability not being detected yet. This is a bit different than
             * the case with PCI unplug, where the events will be queued and
             * eventually handled by the guest after boot
             */
            error_setg(errp, "Memory hot unplug not supported for this guest");
        }
    } else if (object_dynamic_cast(OBJECT(dev), TYPE_SPAPR_CPU_CORE)) {
        if (!mc->has_hotpluggable_cpus) {
            error_setg(errp, "CPU hot unplug not supported on this machine");
            return;
        }
        spapr_core_unplug_request(hotplug_dev, dev, errp);
    }
}

static void spapr_machine_device_pre_plug(HotplugHandler *hotplug_dev,
                                          DeviceState *dev, Error **errp)
{
    if (object_dynamic_cast(OBJECT(dev), TYPE_PC_DIMM)) {
        spapr_memory_pre_plug(hotplug_dev, dev, errp);
    } else if (object_dynamic_cast(OBJECT(dev), TYPE_SPAPR_CPU_CORE)) {
        spapr_core_pre_plug(hotplug_dev, dev, errp);
    }
}

static HotplugHandler *spapr_get_hotplug_handler(MachineState *machine,
                                                 DeviceState *dev)
{
    if (object_dynamic_cast(OBJECT(dev), TYPE_PC_DIMM) ||
        object_dynamic_cast(OBJECT(dev), TYPE_SPAPR_CPU_CORE)) {
        return HOTPLUG_HANDLER(machine);
    }
    return NULL;
}

static CpuInstanceProperties
spapr_cpu_index_to_props(MachineState *machine, unsigned cpu_index)
{
    CPUArchId *core_slot;
    MachineClass *mc = MACHINE_GET_CLASS(machine);

    /* make sure possible_cpu are intialized */
    mc->possible_cpu_arch_ids(machine);
    /* get CPU core slot containing thread that matches cpu_index */
    core_slot = spapr_find_cpu_slot(machine, cpu_index, NULL);
    assert(core_slot);
    return core_slot->props;
}

static int64_t spapr_get_default_cpu_node_id(const MachineState *ms, int idx)
{
    return idx / smp_cores % nb_numa_nodes;
}

static const CPUArchIdList *spapr_possible_cpu_arch_ids(MachineState *machine)
{
    int i;
    const char *core_type;
    int spapr_max_cores = max_cpus / smp_threads;
    MachineClass *mc = MACHINE_GET_CLASS(machine);

    if (!mc->has_hotpluggable_cpus) {
        spapr_max_cores = QEMU_ALIGN_UP(smp_cpus, smp_threads) / smp_threads;
    }
    if (machine->possible_cpus) {
        assert(machine->possible_cpus->len == spapr_max_cores);
        return machine->possible_cpus;
    }

    core_type = spapr_get_cpu_core_type(machine->cpu_type);
    if (!core_type) {
        error_report("Unable to find sPAPR CPU Core definition");
        exit(1);
    }

    machine->possible_cpus = g_malloc0(sizeof(CPUArchIdList) +
                             sizeof(CPUArchId) * spapr_max_cores);
    machine->possible_cpus->len = spapr_max_cores;
    for (i = 0; i < machine->possible_cpus->len; i++) {
        int core_id = i * smp_threads;

        machine->possible_cpus->cpus[i].type = core_type;
        machine->possible_cpus->cpus[i].vcpus_count = smp_threads;
        machine->possible_cpus->cpus[i].arch_id = core_id;
        machine->possible_cpus->cpus[i].props.has_core_id = true;
        machine->possible_cpus->cpus[i].props.core_id = core_id;
    }
    return machine->possible_cpus;
}

static void spapr_phb_placement(sPAPRMachineState *spapr, uint32_t index,
                                uint64_t *buid, hwaddr *pio,
                                hwaddr *mmio32, hwaddr *mmio64,
                                unsigned n_dma, uint32_t *liobns, Error **errp)
{
    /*
     * New-style PHB window placement.
     *
     * Goals: Gives large (1TiB), naturally aligned 64-bit MMIO window
     * for each PHB, in addition to 2GiB 32-bit MMIO and 64kiB PIO
     * windows.
     *
     * Some guest kernels can't work with MMIO windows above 1<<46
     * (64TiB), so we place up to 31 PHBs in the area 32TiB..64TiB
     *
     * 32TiB..(33TiB+1984kiB) contains the 64kiB PIO windows for each
     * PHB stacked together.  (32TiB+2GiB)..(32TiB+64GiB) contains the
     * 2GiB 32-bit MMIO windows for each PHB.  Then 33..64TiB has the
     * 1TiB 64-bit MMIO windows for each PHB.
     */
    const uint64_t base_buid = 0x800000020000000ULL;
#define SPAPR_MAX_PHBS ((SPAPR_PCI_LIMIT - SPAPR_PCI_BASE) / \
                        SPAPR_PCI_MEM64_WIN_SIZE - 1)
    int i;

    /* Sanity check natural alignments */
    QEMU_BUILD_BUG_ON((SPAPR_PCI_BASE % SPAPR_PCI_MEM64_WIN_SIZE) != 0);
    QEMU_BUILD_BUG_ON((SPAPR_PCI_LIMIT % SPAPR_PCI_MEM64_WIN_SIZE) != 0);
    QEMU_BUILD_BUG_ON((SPAPR_PCI_MEM64_WIN_SIZE % SPAPR_PCI_MEM32_WIN_SIZE) != 0);
    QEMU_BUILD_BUG_ON((SPAPR_PCI_MEM32_WIN_SIZE % SPAPR_PCI_IO_WIN_SIZE) != 0);
    /* Sanity check bounds */
    QEMU_BUILD_BUG_ON((SPAPR_MAX_PHBS * SPAPR_PCI_IO_WIN_SIZE) >
                      SPAPR_PCI_MEM32_WIN_SIZE);
    QEMU_BUILD_BUG_ON((SPAPR_MAX_PHBS * SPAPR_PCI_MEM32_WIN_SIZE) >
                      SPAPR_PCI_MEM64_WIN_SIZE);

    if (index >= SPAPR_MAX_PHBS) {
        error_setg(errp, "\"index\" for PAPR PHB is too large (max %llu)",
                   SPAPR_MAX_PHBS - 1);
        return;
    }

    *buid = base_buid + index;
    for (i = 0; i < n_dma; ++i) {
        liobns[i] = SPAPR_PCI_LIOBN(index, i);
    }

    *pio = SPAPR_PCI_BASE + index * SPAPR_PCI_IO_WIN_SIZE;
    *mmio32 = SPAPR_PCI_BASE + (index + 1) * SPAPR_PCI_MEM32_WIN_SIZE;
    *mmio64 = SPAPR_PCI_BASE + (index + 1) * SPAPR_PCI_MEM64_WIN_SIZE;
}

static ICSState *spapr_ics_get(XICSFabric *dev, int irq)
{
    sPAPRMachineState *spapr = SPAPR_MACHINE(dev);

    return ics_valid_irq(spapr->ics, irq) ? spapr->ics : NULL;
}

static void spapr_ics_resend(XICSFabric *dev)
{
    sPAPRMachineState *spapr = SPAPR_MACHINE(dev);

    ics_resend(spapr->ics);
}

static ICPState *spapr_icp_get(XICSFabric *xi, int vcpu_id)
{
    PowerPCCPU *cpu = spapr_find_cpu(vcpu_id);

    return cpu ? ICP(cpu->intc) : NULL;
}

#define ICS_IRQ_FREE(ics, srcno)   \
    (!((ics)->irqs[(srcno)].flags & (XICS_FLAGS_IRQ_MASK)))

static int ics_find_free_block(ICSState *ics, int num, int alignnum)
{
    int first, i;

    for (first = 0; first < ics->nr_irqs; first += alignnum) {
        if (num > (ics->nr_irqs - first)) {
            return -1;
        }
        for (i = first; i < first + num; ++i) {
            if (!ICS_IRQ_FREE(ics, i)) {
                break;
            }
        }
        if (i == (first + num)) {
            return first;
        }
    }

    return -1;
}

int spapr_irq_find(sPAPRMachineState *spapr, int num, bool align, Error **errp)
{
    ICSState *ics = spapr->ics;
    int first = -1;

    assert(ics);

    /*
     * MSIMesage::data is used for storing VIRQ so
     * it has to be aligned to num to support multiple
     * MSI vectors. MSI-X is not affected by this.
     * The hint is used for the first IRQ, the rest should
     * be allocated continuously.
     */
    if (align) {
        assert((num == 1) || (num == 2) || (num == 4) ||
               (num == 8) || (num == 16) || (num == 32));
        first = ics_find_free_block(ics, num, num);
    } else {
        first = ics_find_free_block(ics, num, 1);
    }

    if (first < 0) {
        error_setg(errp, "can't find a free %d-IRQ block", num);
        return -1;
    }

    return first + ics->offset;
}

int spapr_irq_claim(sPAPRMachineState *spapr, int irq, bool lsi, Error **errp)
{
    ICSState *ics = spapr->ics;

    assert(ics);

    if (!ics_valid_irq(ics, irq)) {
        error_setg(errp, "IRQ %d is invalid", irq);
        return -1;
    }

    if (!ICS_IRQ_FREE(ics, irq - ics->offset)) {
        error_setg(errp, "IRQ %d is not free", irq);
        return -1;
    }

    ics_set_irq_type(ics, irq - ics->offset, lsi);
    return 0;
}

void spapr_irq_free(sPAPRMachineState *spapr, int irq, int num)
{
    ICSState *ics = spapr->ics;
    int srcno = irq - ics->offset;
    int i;

    if (ics_valid_irq(ics, irq)) {
        trace_spapr_irq_free(0, irq, num);
        for (i = srcno; i < srcno + num; ++i) {
            if (ICS_IRQ_FREE(ics, i)) {
                trace_spapr_irq_free_warn(0, i + ics->offset);
            }
            memset(&ics->irqs[i], 0, sizeof(ICSIRQState));
        }
    }
}

qemu_irq spapr_qirq(sPAPRMachineState *spapr, int irq)
{
    ICSState *ics = spapr->ics;

    if (ics_valid_irq(ics, irq)) {
        return ics->qirqs[irq - ics->offset];
    }

    return NULL;
}

static void spapr_pic_print_info(InterruptStatsProvider *obj,
                                 Monitor *mon)
{
    sPAPRMachineState *spapr = SPAPR_MACHINE(obj);
    CPUState *cs;

    CPU_FOREACH(cs) {
        PowerPCCPU *cpu = POWERPC_CPU(cs);

        icp_pic_print_info(ICP(cpu->intc), mon);
    }

    ics_pic_print_info(spapr->ics, mon);
}

int spapr_get_vcpu_id(PowerPCCPU *cpu)
{
    return cpu->vcpu_id;
}

void spapr_set_vcpu_id(PowerPCCPU *cpu, int cpu_index, Error **errp)
{
    sPAPRMachineState *spapr = SPAPR_MACHINE(qdev_get_machine());
    int vcpu_id;

    vcpu_id = spapr_vcpu_id(spapr, cpu_index);

    if (kvm_enabled() && !kvm_vcpu_id_is_valid(vcpu_id)) {
        error_setg(errp, "Can't create CPU with id %d in KVM", vcpu_id);
        error_append_hint(errp, "Adjust the number of cpus to %d "
                          "or try to raise the number of threads per core\n",
                          vcpu_id * smp_threads / spapr->vsmt);
        return;
    }

    cpu->vcpu_id = vcpu_id;
}

PowerPCCPU *spapr_find_cpu(int vcpu_id)
{
    CPUState *cs;

    CPU_FOREACH(cs) {
        PowerPCCPU *cpu = POWERPC_CPU(cs);

        if (spapr_get_vcpu_id(cpu) == vcpu_id) {
            return cpu;
        }
    }

    return NULL;
}

static void spapr_machine_class_init(ObjectClass *oc, void *data)
{
    MachineClass *mc = MACHINE_CLASS(oc);
    sPAPRMachineClass *smc = SPAPR_MACHINE_CLASS(oc);
    FWPathProviderClass *fwc = FW_PATH_PROVIDER_CLASS(oc);
    NMIClass *nc = NMI_CLASS(oc);
    HotplugHandlerClass *hc = HOTPLUG_HANDLER_CLASS(oc);
    PPCVirtualHypervisorClass *vhc = PPC_VIRTUAL_HYPERVISOR_CLASS(oc);
    XICSFabricClass *xic = XICS_FABRIC_CLASS(oc);
    InterruptStatsProviderClass *ispc = INTERRUPT_STATS_PROVIDER_CLASS(oc);

    mc->desc = "pSeries Logical Partition (PAPR compliant)";

    /*
     * We set up the default / latest behaviour here.  The class_init
     * functions for the specific versioned machine types can override
     * these details for backwards compatibility
     */
    mc->init = spapr_machine_init;
    mc->reset = spapr_machine_reset;
    mc->block_default_type = IF_SCSI;
    mc->max_cpus = 1024;
    mc->no_parallel = 1;
    mc->default_boot_order = "";
<<<<<<< HEAD
    mc->default_ram_size = 512 * MiB;
=======
    mc->default_ram_size = 512 * M_BYTE;
    mc->default_display = "std";
>>>>>>> 29f9cef3
    mc->kvm_type = spapr_kvm_type;
    machine_class_allow_dynamic_sysbus_dev(mc, TYPE_SPAPR_PCI_HOST_BRIDGE);
    mc->pci_allow_0_address = true;
    assert(!mc->get_hotplug_handler);
    mc->get_hotplug_handler = spapr_get_hotplug_handler;
    hc->pre_plug = spapr_machine_device_pre_plug;
    hc->plug = spapr_machine_device_plug;
    mc->cpu_index_to_instance_props = spapr_cpu_index_to_props;
    mc->get_default_cpu_node_id = spapr_get_default_cpu_node_id;
    mc->possible_cpu_arch_ids = spapr_possible_cpu_arch_ids;
    hc->unplug_request = spapr_machine_device_unplug_request;
    hc->unplug = spapr_machine_device_unplug;

    smc->dr_lmb_enabled = true;
    mc->default_cpu_type = POWERPC_CPU_TYPE_NAME("power8_v2.0");
    mc->has_hotpluggable_cpus = true;
    smc->resize_hpt_default = SPAPR_RESIZE_HPT_ENABLED;
    fwc->get_dev_path = spapr_get_fw_dev_path;
    nc->nmi_monitor_handler = spapr_nmi;
    smc->phb_placement = spapr_phb_placement;
    vhc->hypercall = emulate_spapr_hypercall;
    vhc->hpt_mask = spapr_hpt_mask;
    vhc->map_hptes = spapr_map_hptes;
    vhc->unmap_hptes = spapr_unmap_hptes;
    vhc->store_hpte = spapr_store_hpte;
    vhc->get_patbe = spapr_get_patbe;
    vhc->encode_hpt_for_kvm_pr = spapr_encode_hpt_for_kvm_pr;
    xic->ics_get = spapr_ics_get;
    xic->ics_resend = spapr_ics_resend;
    xic->icp_get = spapr_icp_get;
    ispc->print_info = spapr_pic_print_info;
    /* Force NUMA node memory size to be a multiple of
     * SPAPR_MEMORY_BLOCK_SIZE (256M) since that's the granularity
     * in which LMBs are represented and hot-added
     */
    mc->numa_mem_align_shift = 28;

    smc->default_caps.caps[SPAPR_CAP_HTM] = SPAPR_CAP_OFF;
    smc->default_caps.caps[SPAPR_CAP_VSX] = SPAPR_CAP_ON;
    smc->default_caps.caps[SPAPR_CAP_DFP] = SPAPR_CAP_ON;
    smc->default_caps.caps[SPAPR_CAP_CFPC] = SPAPR_CAP_BROKEN;
    smc->default_caps.caps[SPAPR_CAP_SBBC] = SPAPR_CAP_BROKEN;
    smc->default_caps.caps[SPAPR_CAP_IBS] = SPAPR_CAP_BROKEN;
    smc->default_caps.caps[SPAPR_CAP_HPT_MAXPAGESIZE] = 16; /* 64kiB */
    spapr_caps_add_properties(smc, &error_abort);
}

static const TypeInfo spapr_machine_info = {
    .name          = TYPE_SPAPR_MACHINE,
    .parent        = TYPE_MACHINE,
    .abstract      = true,
    .instance_size = sizeof(sPAPRMachineState),
    .instance_init = spapr_instance_init,
    .instance_finalize = spapr_machine_finalizefn,
    .class_size    = sizeof(sPAPRMachineClass),
    .class_init    = spapr_machine_class_init,
    .interfaces = (InterfaceInfo[]) {
        { TYPE_FW_PATH_PROVIDER },
        { TYPE_NMI },
        { TYPE_HOTPLUG_HANDLER },
        { TYPE_PPC_VIRTUAL_HYPERVISOR },
        { TYPE_XICS_FABRIC },
        { TYPE_INTERRUPT_STATS_PROVIDER },
        { }
    },
};

#define DEFINE_SPAPR_MACHINE(suffix, verstr, latest)                 \
    static void spapr_machine_##suffix##_class_init(ObjectClass *oc, \
                                                    void *data)      \
    {                                                                \
        MachineClass *mc = MACHINE_CLASS(oc);                        \
        spapr_machine_##suffix##_class_options(mc);                  \
        if (latest) {                                                \
            mc->alias = "pseries";                                   \
            mc->is_default = 1;                                      \
        }                                                            \
    }                                                                \
    static void spapr_machine_##suffix##_instance_init(Object *obj)  \
    {                                                                \
        MachineState *machine = MACHINE(obj);                        \
        spapr_machine_##suffix##_instance_options(machine);          \
    }                                                                \
    static const TypeInfo spapr_machine_##suffix##_info = {          \
        .name = MACHINE_TYPE_NAME("pseries-" verstr),                \
        .parent = TYPE_SPAPR_MACHINE,                                \
        .class_init = spapr_machine_##suffix##_class_init,           \
        .instance_init = spapr_machine_##suffix##_instance_init,     \
    };                                                               \
    static void spapr_machine_register_##suffix(void)                \
    {                                                                \
        type_register(&spapr_machine_##suffix##_info);               \
    }                                                                \
    type_init(spapr_machine_register_##suffix)

/*
 * pseries-3.0
 */
static void spapr_machine_3_0_instance_options(MachineState *machine)
{
}

static void spapr_machine_3_0_class_options(MachineClass *mc)
{
    /* Defaults for the latest behaviour inherited from the base class */
}

DEFINE_SPAPR_MACHINE(3_0, "3.0", true);

/*
 * pseries-2.12
 */
#define SPAPR_COMPAT_2_12                                              \
    HW_COMPAT_2_12                                                     \
    {                                                                  \
        .driver = TYPE_POWERPC_CPU,                                    \
        .property = "pre-3.0-migration",                               \
        .value    = "on",                                              \
    },                                                                 \
    {                                                                  \
        .driver = TYPE_SPAPR_CPU_CORE,                                 \
        .property = "pre-3.0-migration",                               \
        .value    = "on",                                              \
    },

static void spapr_machine_2_12_instance_options(MachineState *machine)
{
    spapr_machine_3_0_instance_options(machine);
}

static void spapr_machine_2_12_class_options(MachineClass *mc)
{
    sPAPRMachineClass *smc = SPAPR_MACHINE_CLASS(mc);

    spapr_machine_3_0_class_options(mc);
    SET_MACHINE_COMPAT(mc, SPAPR_COMPAT_2_12);

    /* We depend on kvm_enabled() to choose a default value for the
     * hpt-max-page-size capability. Of course we can't do it here
     * because this is too early and the HW accelerator isn't initialzed
     * yet. Postpone this to machine init (see default_caps_with_cpu()).
     */
    smc->default_caps.caps[SPAPR_CAP_HPT_MAXPAGESIZE] = 0;
}

DEFINE_SPAPR_MACHINE(2_12, "2.12", false);

static void spapr_machine_2_12_sxxm_instance_options(MachineState *machine)
{
    spapr_machine_2_12_instance_options(machine);
}

static void spapr_machine_2_12_sxxm_class_options(MachineClass *mc)
{
    sPAPRMachineClass *smc = SPAPR_MACHINE_CLASS(mc);

    spapr_machine_2_12_class_options(mc);
    smc->default_caps.caps[SPAPR_CAP_CFPC] = SPAPR_CAP_WORKAROUND;
    smc->default_caps.caps[SPAPR_CAP_SBBC] = SPAPR_CAP_WORKAROUND;
    smc->default_caps.caps[SPAPR_CAP_IBS] = SPAPR_CAP_FIXED_CCD;
}

DEFINE_SPAPR_MACHINE(2_12_sxxm, "2.12-sxxm", false);

/*
 * pseries-2.11
 */
#define SPAPR_COMPAT_2_11                                              \
    HW_COMPAT_2_11

static void spapr_machine_2_11_instance_options(MachineState *machine)
{
    spapr_machine_2_12_instance_options(machine);
}

static void spapr_machine_2_11_class_options(MachineClass *mc)
{
    sPAPRMachineClass *smc = SPAPR_MACHINE_CLASS(mc);

    spapr_machine_2_12_class_options(mc);
    smc->default_caps.caps[SPAPR_CAP_HTM] = SPAPR_CAP_ON;
    SET_MACHINE_COMPAT(mc, SPAPR_COMPAT_2_11);
}

DEFINE_SPAPR_MACHINE(2_11, "2.11", false);

/*
 * pseries-2.10
 */
#define SPAPR_COMPAT_2_10                                              \
    HW_COMPAT_2_10

static void spapr_machine_2_10_instance_options(MachineState *machine)
{
    spapr_machine_2_11_instance_options(machine);
}

static void spapr_machine_2_10_class_options(MachineClass *mc)
{
    spapr_machine_2_11_class_options(mc);
    SET_MACHINE_COMPAT(mc, SPAPR_COMPAT_2_10);
}

DEFINE_SPAPR_MACHINE(2_10, "2.10", false);

/*
 * pseries-2.9
 */
#define SPAPR_COMPAT_2_9                                               \
    HW_COMPAT_2_9                                                      \
    {                                                                  \
        .driver = TYPE_POWERPC_CPU,                                    \
        .property = "pre-2.10-migration",                              \
        .value    = "on",                                              \
    },                                                                 \

static void spapr_machine_2_9_instance_options(MachineState *machine)
{
    spapr_machine_2_10_instance_options(machine);
}

static void spapr_machine_2_9_class_options(MachineClass *mc)
{
    sPAPRMachineClass *smc = SPAPR_MACHINE_CLASS(mc);

    spapr_machine_2_10_class_options(mc);
    SET_MACHINE_COMPAT(mc, SPAPR_COMPAT_2_9);
    mc->numa_auto_assign_ram = numa_legacy_auto_assign_ram;
    smc->pre_2_10_has_unused_icps = true;
    smc->resize_hpt_default = SPAPR_RESIZE_HPT_DISABLED;
}

DEFINE_SPAPR_MACHINE(2_9, "2.9", false);

/*
 * pseries-2.8
 */
#define SPAPR_COMPAT_2_8                                        \
    HW_COMPAT_2_8                                               \
    {                                                           \
        .driver   = TYPE_SPAPR_PCI_HOST_BRIDGE,                 \
        .property = "pcie-extended-configuration-space",        \
        .value    = "off",                                      \
    },

static void spapr_machine_2_8_instance_options(MachineState *machine)
{
    spapr_machine_2_9_instance_options(machine);
}

static void spapr_machine_2_8_class_options(MachineClass *mc)
{
    spapr_machine_2_9_class_options(mc);
    SET_MACHINE_COMPAT(mc, SPAPR_COMPAT_2_8);
    mc->numa_mem_align_shift = 23;
}

DEFINE_SPAPR_MACHINE(2_8, "2.8", false);

/*
 * pseries-2.7
 */
#define SPAPR_COMPAT_2_7                            \
    HW_COMPAT_2_7                                   \
    {                                               \
        .driver   = TYPE_SPAPR_PCI_HOST_BRIDGE,     \
        .property = "mem_win_size",                 \
        .value    = stringify(SPAPR_PCI_2_7_MMIO_WIN_SIZE),\
    },                                              \
    {                                               \
        .driver   = TYPE_SPAPR_PCI_HOST_BRIDGE,     \
        .property = "mem64_win_size",               \
        .value    = "0",                            \
    },                                              \
    {                                               \
        .driver = TYPE_POWERPC_CPU,                 \
        .property = "pre-2.8-migration",            \
        .value    = "on",                           \
    },                                              \
    {                                               \
        .driver = TYPE_SPAPR_PCI_HOST_BRIDGE,       \
        .property = "pre-2.8-migration",            \
        .value    = "on",                           \
    },

static void phb_placement_2_7(sPAPRMachineState *spapr, uint32_t index,
                              uint64_t *buid, hwaddr *pio,
                              hwaddr *mmio32, hwaddr *mmio64,
                              unsigned n_dma, uint32_t *liobns, Error **errp)
{
    /* Legacy PHB placement for pseries-2.7 and earlier machine types */
    const uint64_t base_buid = 0x800000020000000ULL;
    const hwaddr phb_spacing = 0x1000000000ULL; /* 64 GiB */
    const hwaddr mmio_offset = 0xa0000000; /* 2 GiB + 512 MiB */
    const hwaddr pio_offset = 0x80000000; /* 2 GiB */
    const uint32_t max_index = 255;
    const hwaddr phb0_alignment = 0x10000000000ULL; /* 1 TiB */

    uint64_t ram_top = MACHINE(spapr)->ram_size;
    hwaddr phb0_base, phb_base;
    int i;

    /* Do we have device memory? */
    if (MACHINE(spapr)->maxram_size > ram_top) {
        /* Can't just use maxram_size, because there may be an
         * alignment gap between normal and device memory regions
         */
        ram_top = MACHINE(spapr)->device_memory->base +
            memory_region_size(&MACHINE(spapr)->device_memory->mr);
    }

    phb0_base = QEMU_ALIGN_UP(ram_top, phb0_alignment);

    if (index > max_index) {
        error_setg(errp, "\"index\" for PAPR PHB is too large (max %u)",
                   max_index);
        return;
    }

    *buid = base_buid + index;
    for (i = 0; i < n_dma; ++i) {
        liobns[i] = SPAPR_PCI_LIOBN(index, i);
    }

    phb_base = phb0_base + index * phb_spacing;
    *pio = phb_base + pio_offset;
    *mmio32 = phb_base + mmio_offset;
    /*
     * We don't set the 64-bit MMIO window, relying on the PHB's
     * fallback behaviour of automatically splitting a large "32-bit"
     * window into contiguous 32-bit and 64-bit windows
     */
}

static void spapr_machine_2_7_instance_options(MachineState *machine)
{
    sPAPRMachineState *spapr = SPAPR_MACHINE(machine);

    spapr_machine_2_8_instance_options(machine);
    spapr->use_hotplug_event_source = false;
}

static void spapr_machine_2_7_class_options(MachineClass *mc)
{
    sPAPRMachineClass *smc = SPAPR_MACHINE_CLASS(mc);

    spapr_machine_2_8_class_options(mc);
    mc->default_cpu_type = POWERPC_CPU_TYPE_NAME("power7_v2.3");
    SET_MACHINE_COMPAT(mc, SPAPR_COMPAT_2_7);
    smc->phb_placement = phb_placement_2_7;
}

DEFINE_SPAPR_MACHINE(2_7, "2.7", false);

/*
 * pseries-2.6
 */
#define SPAPR_COMPAT_2_6 \
    HW_COMPAT_2_6 \
    { \
        .driver   = TYPE_SPAPR_PCI_HOST_BRIDGE,\
        .property = "ddw",\
        .value    = stringify(off),\
    },

static void spapr_machine_2_6_instance_options(MachineState *machine)
{
    spapr_machine_2_7_instance_options(machine);
}

static void spapr_machine_2_6_class_options(MachineClass *mc)
{
    spapr_machine_2_7_class_options(mc);
    mc->has_hotpluggable_cpus = false;
    SET_MACHINE_COMPAT(mc, SPAPR_COMPAT_2_6);
}

DEFINE_SPAPR_MACHINE(2_6, "2.6", false);

/*
 * pseries-2.5
 */
#define SPAPR_COMPAT_2_5 \
    HW_COMPAT_2_5 \
    { \
        .driver   = "spapr-vlan", \
        .property = "use-rx-buffer-pools", \
        .value    = "off", \
    },

static void spapr_machine_2_5_instance_options(MachineState *machine)
{
    spapr_machine_2_6_instance_options(machine);
}

static void spapr_machine_2_5_class_options(MachineClass *mc)
{
    sPAPRMachineClass *smc = SPAPR_MACHINE_CLASS(mc);

    spapr_machine_2_6_class_options(mc);
    smc->use_ohci_by_default = true;
    SET_MACHINE_COMPAT(mc, SPAPR_COMPAT_2_5);
}

DEFINE_SPAPR_MACHINE(2_5, "2.5", false);

/*
 * pseries-2.4
 */
#define SPAPR_COMPAT_2_4 \
        HW_COMPAT_2_4

static void spapr_machine_2_4_instance_options(MachineState *machine)
{
    spapr_machine_2_5_instance_options(machine);
}

static void spapr_machine_2_4_class_options(MachineClass *mc)
{
    sPAPRMachineClass *smc = SPAPR_MACHINE_CLASS(mc);

    spapr_machine_2_5_class_options(mc);
    smc->dr_lmb_enabled = false;
    SET_MACHINE_COMPAT(mc, SPAPR_COMPAT_2_4);
}

DEFINE_SPAPR_MACHINE(2_4, "2.4", false);

/*
 * pseries-2.3
 */
#define SPAPR_COMPAT_2_3 \
        HW_COMPAT_2_3 \
        {\
            .driver   = "spapr-pci-host-bridge",\
            .property = "dynamic-reconfiguration",\
            .value    = "off",\
        },

static void spapr_machine_2_3_instance_options(MachineState *machine)
{
    spapr_machine_2_4_instance_options(machine);
}

static void spapr_machine_2_3_class_options(MachineClass *mc)
{
    spapr_machine_2_4_class_options(mc);
    SET_MACHINE_COMPAT(mc, SPAPR_COMPAT_2_3);
}
DEFINE_SPAPR_MACHINE(2_3, "2.3", false);

/*
 * pseries-2.2
 */

#define SPAPR_COMPAT_2_2 \
        HW_COMPAT_2_2 \
        {\
            .driver   = TYPE_SPAPR_PCI_HOST_BRIDGE,\
            .property = "mem_win_size",\
            .value    = "0x20000000",\
        },

static void spapr_machine_2_2_instance_options(MachineState *machine)
{
    spapr_machine_2_3_instance_options(machine);
    machine->suppress_vmdesc = true;
}

static void spapr_machine_2_2_class_options(MachineClass *mc)
{
    spapr_machine_2_3_class_options(mc);
    SET_MACHINE_COMPAT(mc, SPAPR_COMPAT_2_2);
}
DEFINE_SPAPR_MACHINE(2_2, "2.2", false);

/*
 * pseries-2.1
 */
#define SPAPR_COMPAT_2_1 \
        HW_COMPAT_2_1

static void spapr_machine_2_1_instance_options(MachineState *machine)
{
    spapr_machine_2_2_instance_options(machine);
}

static void spapr_machine_2_1_class_options(MachineClass *mc)
{
    spapr_machine_2_2_class_options(mc);
    SET_MACHINE_COMPAT(mc, SPAPR_COMPAT_2_1);
}
DEFINE_SPAPR_MACHINE(2_1, "2.1", false);

static void spapr_machine_register_types(void)
{
    type_register_static(&spapr_machine_info);
}

type_init(spapr_machine_register_types)<|MERGE_RESOLUTION|>--- conflicted
+++ resolved
@@ -3961,12 +3961,8 @@
     mc->max_cpus = 1024;
     mc->no_parallel = 1;
     mc->default_boot_order = "";
-<<<<<<< HEAD
     mc->default_ram_size = 512 * MiB;
-=======
-    mc->default_ram_size = 512 * M_BYTE;
     mc->default_display = "std";
->>>>>>> 29f9cef3
     mc->kvm_type = spapr_kvm_type;
     machine_class_allow_dynamic_sysbus_dev(mc, TYPE_SPAPR_PCI_HOST_BRIDGE);
     mc->pci_allow_0_address = true;
